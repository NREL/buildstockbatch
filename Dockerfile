--- conflicted
+++ resolved
@@ -1,17 +1,9 @@
-<<<<<<< HEAD
-ARG OS_VER=3.5.0
-FROM --platform=linux/amd64 nrel/openstudio:$OS_VER
-=======
 ARG OS_VER
 FROM --platform=linux/amd64 nrel/openstudio:$OS_VER as buildstockbatch
->>>>>>> e167e42a
 
 RUN sudo apt update && sudo apt install -y python3-pip
 RUN sudo -H pip install --upgrade pip
 COPY . /buildstock-batch/
-<<<<<<< HEAD
-RUN python3 -m pip install "/buildstock-batch[aws]"
-=======
 RUN python3 -m pip install "/buildstock-batch[aws]"
 
 # Base plus custom gems
@@ -26,5 +18,4 @@
 RUN bundle config set git.allow_insecure true
 RUN bundle config set path /var/oscli/gems/
 RUN bundle config set without 'test development native_ext'
-RUN bundle install --gemfile /var/oscli/Gemfile
->>>>>>> e167e42a
+RUN bundle install --gemfile /var/oscli/Gemfile