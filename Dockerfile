<<<<<<< HEAD
FROM nrel/openstudio:3.6.1

ENV LANG=C.UTF-8 LC_ALL=C.UTF-8
ARG DEBIAN_FRONTEND=noninteractive

RUN ln -snf /usr/share/zoneinfo/$CONTAINER_TIMEZONE /etc/localtime && echo $CONTAINER_TIMEZONE > /etc/timezone

RUN sudo apt update && \
    sudo apt install -y wget build-essential checkinstall libreadline-gplv2-dev libncursesw5-dev libssl-dev \
    libsqlite3-dev tk-dev libgdbm-dev libc6-dev libbz2-dev libffi-dev zlib1g-dev

RUN wget https://www.python.org/ftp/python/3.8.8/Python-3.8.8.tgz && \
    tar xzf Python-3.8.8.tgz && \
    cd Python-3.8.8 && \
    ./configure --enable-optimizations && \
    make altinstall && \
    rm -rf Python-3.8.8 && \
    rm -rf Python-3.8.8.tgz

=======
ARG OS_VER
FROM --platform=linux/amd64 nrel/openstudio:$OS_VER as buildstockbatch
ARG CLOUD_PLATFORM=aws
>>>>>>> 1509ad2a

RUN sudo apt update && sudo apt install -y python3-pip
RUN sudo -H pip install --upgrade pip
COPY . /buildstock-batch/
<<<<<<< HEAD
RUN python3.8 -m pip install "dask[distributed]" --upgrade
RUN python3.8 -m pip install "bokeh" --upgrade
RUN python3.8 -m pip install /buildstock-batch

ENV CONDA_DIR /opt/conda
RUN wget --quiet https://repo.anaconda.com/miniconda/Miniconda3-latest-Linux-x86_64.sh -O ~/miniconda.sh && \
    /bin/bash ~/miniconda.sh -b -p /opt/conda

# Put conda in path so we can use conda activate
ENV PATH=$CONDA_DIR/bin:$PATH
RUN conda create -y -n bsq_env python=3.10
RUN echo "source activate bsq_env" > ~/.bashrc
=======
RUN python3 -m pip install "/buildstock-batch[${CLOUD_PLATFORM}]"

# Base plus custom gems
FROM buildstockbatch as buildstockbatch-custom-gems
RUN sudo cp /buildstock-batch/Gemfile /var/oscli/
# OpenStudio's docker image sets ENV BUNDLE_WITHOUT=native_ext
# https://github.com/NREL/docker-openstudio/blob/3.2.1/Dockerfile#L12
# which overrides anything set via bundle config commands.
# Unset this so that bundle config commands work properly.
RUN unset BUNDLE_WITHOUT
# Note the addition of 'set' in bundle config commands
RUN bundle config set git.allow_insecure true
RUN bundle config set path /var/oscli/gems/
RUN bundle config set without 'test development native_ext'
RUN bundle install --gemfile /var/oscli/Gemfile
>>>>>>> 1509ad2a
<|MERGE_RESOLUTION|>--- conflicted
+++ resolved
@@ -1,46 +1,10 @@
-<<<<<<< HEAD
-FROM nrel/openstudio:3.6.1
-
-ENV LANG=C.UTF-8 LC_ALL=C.UTF-8
-ARG DEBIAN_FRONTEND=noninteractive
-
-RUN ln -snf /usr/share/zoneinfo/$CONTAINER_TIMEZONE /etc/localtime && echo $CONTAINER_TIMEZONE > /etc/timezone
-
-RUN sudo apt update && \
-    sudo apt install -y wget build-essential checkinstall libreadline-gplv2-dev libncursesw5-dev libssl-dev \
-    libsqlite3-dev tk-dev libgdbm-dev libc6-dev libbz2-dev libffi-dev zlib1g-dev
-
-RUN wget https://www.python.org/ftp/python/3.8.8/Python-3.8.8.tgz && \
-    tar xzf Python-3.8.8.tgz && \
-    cd Python-3.8.8 && \
-    ./configure --enable-optimizations && \
-    make altinstall && \
-    rm -rf Python-3.8.8 && \
-    rm -rf Python-3.8.8.tgz
-
-=======
 ARG OS_VER
 FROM --platform=linux/amd64 nrel/openstudio:$OS_VER as buildstockbatch
 ARG CLOUD_PLATFORM=aws
->>>>>>> 1509ad2a
 
 RUN sudo apt update && sudo apt install -y python3-pip
 RUN sudo -H pip install --upgrade pip
 COPY . /buildstock-batch/
-<<<<<<< HEAD
-RUN python3.8 -m pip install "dask[distributed]" --upgrade
-RUN python3.8 -m pip install "bokeh" --upgrade
-RUN python3.8 -m pip install /buildstock-batch
-
-ENV CONDA_DIR /opt/conda
-RUN wget --quiet https://repo.anaconda.com/miniconda/Miniconda3-latest-Linux-x86_64.sh -O ~/miniconda.sh && \
-    /bin/bash ~/miniconda.sh -b -p /opt/conda
-
-# Put conda in path so we can use conda activate
-ENV PATH=$CONDA_DIR/bin:$PATH
-RUN conda create -y -n bsq_env python=3.10
-RUN echo "source activate bsq_env" > ~/.bashrc
-=======
 RUN python3 -m pip install "/buildstock-batch[${CLOUD_PLATFORM}]"
 
 # Base plus custom gems
@@ -55,5 +19,4 @@
 RUN bundle config set git.allow_insecure true
 RUN bundle config set path /var/oscli/gems/
 RUN bundle config set without 'test development native_ext'
-RUN bundle install --gemfile /var/oscli/Gemfile
->>>>>>> 1509ad2a
+RUN bundle install --gemfile /var/oscli/Gemfile