--- conflicted
+++ resolved
@@ -778,13 +778,8 @@
     HPC_NAME = "kestrel"
     CORES_PER_NODE = 104
     MIN_SIMS_PER_JOB = 104 * 2
-<<<<<<< HEAD
     DEFAULT_POSTPROCESSING_NODE_MEMORY_MB = 246000  # Standard node on Kestrel as of 6/3/2024 HPC email
     DEFAULT_NODE_MEMORY_MB = 246000  # Standard node on Kestrel as of 6/3/2024 HPC email
-=======
-    DEFAULT_POSTPROCESSING_NODE_MEMORY_MB = 247000  # Standard node
-    DEFAULT_NODE_MEMORY_MB = 247000  # standard node on Kestrel
->>>>>>> 1509ad2a
     DEFAULT_POSTPROCESSING_N_PROCS = 52
     DEFAULT_POSTPROCESSING_N_WORKERS = 2
 
