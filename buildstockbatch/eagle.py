# -*- coding: utf-8 -*-

"""
buildstockbatch.eagle
~~~~~~~~~~~~~~~
This class contains the object & methods that allow for usage of the library with Eagle

:author: Noel Merket
:copyright: (c) 2018 by The Alliance for Sustainable Energy
:license: BSD-3
"""

import argparse
from dask.distributed import Client, LocalCluster
import datetime as dt
from fsspec.implementations.local import LocalFileSystem
import gzip
import itertools
from joblib import delayed, Parallel
import json
import logging
import math
import os
import pandas as pd
import pathlib
import random
import re
import requests
import shlex
import shutil
import subprocess
import sys
import time
import traceback
import yaml

from .base import BuildStockBatchBase, SimulationExists
from .sampler import ResidentialSingularitySampler, CommercialSobolSingularitySampler, PrecomputedSingularitySampler
from .utils import log_error_details
from . import postprocessing

logger = logging.getLogger(__name__)


def get_bool_env_var(varname):
    return os.environ.get(varname, '0').lower() in ('true', 't', '1', 'y', 'yes')


class EagleBatch(BuildStockBatchBase):

    sys_image_dir = '/shared-projects/buildstock/singularity_images'
    hpc_name = 'eagle'
    min_sims_per_job = 36 * 2

    local_scratch = pathlib.Path('/tmp/scratch')
    local_project_dir = local_scratch / 'project'
    local_buildstock_dir = local_scratch / 'buildstock'
    local_weather_dir = local_scratch / 'weather'
    local_output_dir = local_scratch / 'output'
    local_singularity_img = local_scratch / 'openstudio.simg'
    local_housing_characteristics_dir = local_scratch / 'housing_characteristics'

    def __init__(self, project_filename):
        super().__init__(project_filename)
        output_dir = pathlib.Path(self.output_dir)
        if not os.path.exists(output_dir):
            os.makedirs(output_dir)
        logger.debug('Output directory = {}'.format(output_dir))
        weather_dir = self.weather_dir  # noqa E841
        sampling_algorithm = self.cfg['baseline'].get('sampling_algorithm', None)
        if sampling_algorithm is None:
            raise KeyError('The key `sampling_algorithm` is not specified in the `baseline` section of the project '
                           'configuration yaml. This key is required.')
        if sampling_algorithm == 'precomputed':
            logger.info('calling precomputed sampler')
            self.sampler = PrecomputedSingularitySampler(
                self.output_dir,
                self.cfg,
                self.buildstock_dir,
                self.project_dir
            )
        elif self.stock_type == 'residential':
            if sampling_algorithm == 'quota':
                self.sampler = ResidentialSingularitySampler(
                    self.singularity_image,
                    self.output_dir,
                    self.cfg,
                    self.buildstock_dir,
                    self.project_dir
                )
            else:
                raise NotImplementedError('Sampling algorithem "{}" is not implemented for residential projects.'.
                                          format(sampling_algorithm))
        elif self.stock_type == 'commercial':
            if sampling_algorithm == 'sobol':
                self.sampler = CommercialSobolSingularitySampler(
                    self.output_dir,
                    self.cfg,
                    self.buildstock_dir,
                    self.project_dir
                )
            else:
                raise NotImplementedError('Sampling algorithem "{}" is not implemented for commercial projects.'.
                                          format(sampling_algorithm))
        else:
            raise KeyError('stock_type = "{}" is not valid'.format(self.stock_type))

    @staticmethod
    def validate_project(project_file):
        super(EagleBatch, EagleBatch).validate_project(project_file)
        # Eagle specific validation goes here

    @property
    def output_dir(self):
        output_dir = self.cfg.get(
            'output_directory',
            os.path.join('/scratch/{}'.format(os.environ.get('USER', 'user')), os.path.basename(self.project_dir))
        )
        return output_dir

    @property
    def results_dir(self):
        results_dir = os.path.join(self.output_dir, 'results')
        assert(os.path.isdir(results_dir))
        return results_dir

    @staticmethod
    def clear_and_copy_dir(src, dst):
        if os.path.exists(dst):
            shutil.rmtree(dst, ignore_errors=True)
        shutil.copytree(src, dst)

<<<<<<< HEAD
    @classmethod
    def singularity_image_url(cls):
        return 'https://s3.amazonaws.com/openstudio-builds/{ver}/OpenStudio-{ver}-Singularity.simg'.format(
                    ver=cls.OS_VERSION
=======
    @property
    def singularity_image_url(self):
        return 'https://s3.amazonaws.com/openstudio-builds/{ver}/OpenStudio-{ver}.{sha}-Singularity.simg'.format(
                    ver=self.os_version,
                    sha=self.os_sha
>>>>>>> 91e3ade1
                )

    @property
    def singularity_image(self):
<<<<<<< HEAD
        sys_image = os.path.join(self.sys_image_dir, 'OpenStudio-{ver}-Singularity.simg'.format(
            ver=self.OS_VERSION
=======
        # Check the project yaml specification - if the file does not exist do not silently allow for non-specified simg
        if 'sys_image_dir' in self.cfg.keys():
            sys_image_dir = self.cfg['sys_image_dir']
            sys_image = os.path.join(sys_image_dir, 'OpenStudio-{ver}.{sha}-Singularity.simg'.format(
                ver=self.os_version,
                sha=self.os_sha
            ))
            if os.path.isfile(sys_image):
                return sys_image
            else:
                raise RuntimeError('Unable to find singularity image specified in project file: `{}`'.format(sys_image))
        # Use the expected HPC environment default if not explicitly defined in the YAML
        sys_image = os.path.join(self.sys_image_dir, 'OpenStudio-{ver}.{sha}-Singularity.simg'.format(
            ver=self.os_version,
            sha=self.os_sha
>>>>>>> 91e3ade1
        ))
        if os.path.isfile(sys_image):
            return sys_image
        # Otherwise attempt retrieval from AWS for the appropriate os_version and os_sha
        else:
            singularity_image_path = os.path.join(self.output_dir, 'openstudio.simg')
            if not os.path.isfile(singularity_image_path):
                logger.debug(f'Downloading singularity image: {self.singularity_image_url}')
                r = requests.get(self.singularity_image_url, stream=True)
                if r.status_code != requests.codes.ok:
                    logger.error('Unable to download simg file from OpenStudio releases S3 bucket.')
                    r.raise_for_status()
                with open(singularity_image_path, 'wb') as f:
                    for chunk in r.iter_content(chunk_size=1024):
                        if chunk:
                            f.write(chunk)
                logger.debug('Downloaded singularity image to {}'.format(singularity_image_path))
            return singularity_image_path

    @property
    def weather_dir(self):
        weather_dir = os.path.join(self.output_dir, 'weather')
        if not os.path.exists(weather_dir):
            os.makedirs(weather_dir)
            self._get_weather_files()
        return weather_dir

    def run_batch(self, sampling_only=False):

        # Create simulation_output dir
        sim_out_ts_dir = pathlib.Path(self.output_dir) / 'results' / 'simulation_output' / 'timeseries'
        os.makedirs(sim_out_ts_dir, exist_ok=True)
        for i in range(0, len(self.cfg.get('upgrades', [])) + 1):
            os.makedirs(sim_out_ts_dir / f'up{i:02d}')

        # create destination_dir and copy housing_characteristics into it
        logger.debug("Copying housing characteristics")
        destination_dir = os.path.dirname(self.sampler.csv_path)
        if os.path.exists(destination_dir):
            shutil.rmtree(destination_dir)
        shutil.copytree(
            os.path.join(self.project_dir, 'housing_characteristics'),
            destination_dir
        )
        logger.debug("Housing characteristics copied.")
        # run sampling
        #   NOTE: If a buildstock_csv is provided, the BuildStockBatch
        #   constructor ensures that 'downselect' not in self.cfg and
        #   run_sampling simply copies that .csv to the correct location if
        #   necessary and returns the path
        if 'downselect' in self.cfg:
            # if there is a downselect section in the yml,
            # BuildStockBatchBase.downselect calls run_sampling and does
            # additional processing before and after
            buildstock_csv_filename = self.downselect()
        else:
            # otherwise just the plain sampling process needs to be run
            buildstock_csv_filename = self.run_sampling()

        # Hit the weather_dir API to make sure that creating the weather directory isn't a race condition in the array
        # jobs - this is rare but happens quasi-repeatably when lustre is really lagging
        _ = self.weather_dir

        if sampling_only:
            return

        # Determine the number of simulations expected to be executed
        df = pd.read_csv(buildstock_csv_filename, index_col=0)

        # find out how many buildings there are to simulate
        building_ids = df.index.tolist()
        n_datapoints = len(building_ids)
        # number of simulations is number of buildings * number of upgrades
        n_sims = n_datapoints * (len(self.cfg.get('upgrades', [])) + 1)

        # this is the number of simulations defined for this run as a "full job"
        #     number of simulations per job if we believe the .yml file n_jobs
        n_sims_per_job = math.ceil(n_sims / self.cfg[self.hpc_name]['n_jobs'])
        #     use more appropriate batch size in the case of n_jobs being much
        #     larger than we need, now that we know n_sims
        n_sims_per_job = max(n_sims_per_job, self.min_sims_per_job)

        upgrade_sims = itertools.product(building_ids, range(len(self.cfg.get('upgrades', []))))
        if not self.skip_baseline_sims:
            # create batches of simulations
            baseline_sims = zip(building_ids, itertools.repeat(None))
            all_sims = list(itertools.chain(baseline_sims, upgrade_sims))
        else:
            all_sims = list(itertools.chain(upgrade_sims))
        random.shuffle(all_sims)
        all_sims_iter = iter(all_sims)

        for i in itertools.count(1):
            batch = list(itertools.islice(all_sims_iter, n_sims_per_job))
            if not batch:
                break
            logger.info('Queueing job {} ({} simulations)'.format(i, len(batch)))
            job_json_filename = os.path.join(self.output_dir, 'job{:03d}.json'.format(i))
            with open(job_json_filename, 'w') as f:
                json.dump({
                    'job_num': i,
                    'batch': batch,
                }, f, indent=4)

        # now queue them
        jobids = self.queue_jobs()

        # queue up post-processing to run after all the simulation jobs are complete
        if not get_bool_env_var('MEASURESONLY'):
            self.queue_post_processing(jobids)

    def run_job_batch(self, job_array_number):

        self.clear_and_copy_dir(
            pathlib.Path(self.buildstock_dir) / 'resources',
            self.local_buildstock_dir / 'resources'
        )
        self.clear_and_copy_dir(
            pathlib.Path(self.buildstock_dir) / 'measures',
            self.local_buildstock_dir / 'measures'
        )
        self.clear_and_copy_dir(
            self.weather_dir,
            self.local_weather_dir
        )
        self.clear_and_copy_dir(
            pathlib.Path(self.output_dir) / 'housing_characteristics',
            self.local_housing_characteristics_dir
        )
        if os.path.exists(self.local_singularity_img):
            os.remove(self.local_singularity_img)
        shutil.copy2(self.singularity_image, self.local_singularity_img)

        # Run the job batch as normal
        job_json_filename = os.path.join(self.output_dir, 'job{:03d}.json'.format(job_array_number))
        with open(job_json_filename, 'r') as f:
            args = json.load(f)

        @delayed
        def run_building_d(i, upgrade_idx):
            try:
                return self.run_building(self.output_dir, self.cfg, i, upgrade_idx)
            except Exception:
                _, sim_dir = self.make_sim_dir(i, upgrade_idx, self.results_dir, overwrite_existing=True)
                with open(os.path.join(sim_dir, 'traceback.out'), 'w') as f:
                    traceback.print_exc(file=f)

        # Run the simulations, get the data_point_out.json info from each
        tick = time.time()
        with Parallel(n_jobs=-1, verbose=9) as parallel:
            dpouts = parallel(itertools.starmap(run_building_d, args['batch']))
        tick = time.time() - tick
        logger.info('Simulation time: {:.2f} minutes'.format(tick / 60.))

        # Save the aggregated dpouts as a json file
        lustre_sim_out_dir = pathlib.Path(self.results_dir) / 'simulation_output'
        results_json = lustre_sim_out_dir / f'results_job{job_array_number}.json.gz'
        logger.info(f'Writing results to {results_json}')
        with gzip.open(results_json, 'wt', encoding='utf-8') as f:
            json.dump(dpouts, f)

        # Compress simulation results
        simout_filename = lustre_sim_out_dir / f'simulations_job{job_array_number}.tar.gz'
        logger.info(f'Compressing simulation outputs to {simout_filename}')
        local_sim_out_dir = self.local_output_dir / 'simulation_output'
        subprocess.run(
            [
                'tar',
                'cf', str(simout_filename),
                '-I', 'pigz',
                '-C', str(local_sim_out_dir),
                '.'
            ],
            check=True
        )

    @classmethod
    def run_building(cls, output_dir, cfg, i, upgrade_idx=None):

        fs = LocalFileSystem()
        upgrade_id = 0 if upgrade_idx is None else upgrade_idx + 1

        try:
            sim_id, sim_dir = cls.make_sim_dir(i, upgrade_idx, os.path.join(cls.local_output_dir, 'simulation_output'))
        except SimulationExists as ex:
            sim_dir = ex.sim_dir
        else:
            # Generate the osw for this simulation
            osw = cls.create_osw(cfg, sim_id, building_id=i, upgrade_idx=upgrade_idx)
            with open(os.path.join(sim_dir, 'in.osw'), 'w') as f:
                json.dump(osw, f, indent=4)

            # Copy other necessary stuff into the simulation directory
            dirs_to_mount = [
                os.path.join(cls.local_buildstock_dir, 'measures'),
                cls.local_weather_dir,
            ]

            # Build the command to instantiate and configure the singularity container the simulation is run inside
            local_resources_dir = cls.local_buildstock_dir / 'resources'
            args = [
                'singularity', 'exec',
                '--contain',
                '-e',
                '--pwd', '/var/simdata/openstudio',
                '-B', f'{sim_dir}:/var/simdata/openstudio',
                '-B', f'{local_resources_dir}:/lib/resources',
                '-B', f'{cls.local_housing_characteristics_dir}:/lib/housing_characteristics'
            ]
            runscript = [
                'ln -s /lib /var/simdata/openstudio/lib'
            ]
            for src in dirs_to_mount:
                container_mount = '/' + os.path.basename(src)
                args.extend(['-B', '{}:{}:ro'.format(src, container_mount)])
                container_symlink = os.path.join('/var/simdata/openstudio', os.path.basename(src))
                runscript.append('ln -s {} {}'.format(*map(shlex.quote, (container_mount, container_symlink))))

            # Build the openstudio command that will be issued within the singularity container
            # If custom gems are to be used in the singularity container add extra bundle arguments to the cli command
            cli_cmd = 'openstudio run -w in.osw'
            if cfg.get('baseline', dict()).get('custom_gems', False):
                cli_cmd = 'openstudio --bundle /var/oscli/Gemfile --bundle_path /var/oscli/gems run -w in.osw --debug'
            if get_bool_env_var('MEASURESONLY'):
                cli_cmd += ' --measures_only'
            runscript.append(cli_cmd)
            args.extend([
                str(cls.local_singularity_img),
                'bash', '-x'
            ])
            logger.debug('\n'.join(map(str, args)))
            with open(os.path.join(sim_dir, 'singularity_output.log'), 'w') as f_out:
                try:
                    subprocess.run(
                        args,
                        check=True,
                        input='\n'.join(runscript).encode('utf-8'),
                        stdout=f_out,
                        stderr=subprocess.STDOUT,
                        cwd=cls.local_output_dir
                    )
                except subprocess.CalledProcessError:
                    pass
                finally:
                    # Clean up the symbolic links we created in the container
                    for mount_dir in dirs_to_mount + [os.path.join(sim_dir, 'lib')]:
                        try:
                            os.unlink(os.path.join(sim_dir, os.path.basename(mount_dir)))
                        except FileNotFoundError:
                            pass

                    # Clean up simulation directory
                    cls.cleanup_sim_dir(
                        sim_dir,
                        fs,
                        f'{output_dir}/results/simulation_output/timeseries',
                        upgrade_id,
                        i
                    )
        finally:
            reporting_measures = cfg.get('reporting_measures', [])
            dpout = postprocessing.read_simulation_outputs(fs, reporting_measures, sim_dir, upgrade_id, i)
            return dpout

    def queue_jobs(self, array_ids=None):
        eagle_cfg = self.cfg['eagle']
        minutes_per_sim = eagle_cfg.get('minutes_per_sim', 3)
        with open(os.path.join(self.output_dir, 'job001.json'), 'r') as f:
            job_json = json.load(f)
            n_sims_per_job = len(job_json['batch'])
            del job_json
        if array_ids:
            array_spec = ','.join(map(str, array_ids))
        else:
            jobjson_re = re.compile(r'job(\d+).json')
            array_max = max(map(
                lambda m: int(m.group(1)),
                filter(lambda m: m is not None, map(jobjson_re.match, (os.listdir(self.output_dir))))
            ))
            array_spec = '1-{}'.format(array_max)
        account = eagle_cfg['account']

        # Estimate the wall time in minutes
        cores_per_node = 36
        walltime = math.ceil(math.ceil(n_sims_per_job / cores_per_node) * minutes_per_sim)

        # Queue up simulations
        here = os.path.dirname(os.path.abspath(__file__))
        eagle_sh = os.path.join(here, 'eagle.sh')
        env = {}
        env.update(os.environ)
        env['PROJECTFILE'] = self.project_filename
        env['MY_CONDA_ENV'] = os.environ['CONDA_PREFIX']
        args = [
            'sbatch',
            '--account={}'.format(account),
            '--time={}'.format(walltime),
            '--export=PROJECTFILE,MY_CONDA_ENV,MEASURESONLY',
            '--array={}'.format(array_spec),
            '--output=job.out-%a',
            '--job-name=bstk',
            eagle_sh
        ]
        if os.environ.get('SLURM_JOB_QOS'):
            args.insert(-1, '--qos={}'.format(os.environ.get('SLURM_JOB_QOS')))

        logger.debug(' '.join(args))
        resp = subprocess.run(
            args,
            stdout=subprocess.PIPE,
            stderr=subprocess.PIPE,
            env=env,
            encoding='utf-8',
            cwd=self.output_dir
        )
        try:
            resp.check_returncode()
        except subprocess.CalledProcessError as ex:
            logger.error(ex.stderr)
            raise
        for line in resp.stdout.split('\n'):
            logger.debug('sbatch:' + line)
        m = re.search(r'Submitted batch job (\d+)', resp.stdout)
        if not m:
            logger.error('Did not receive job id back from sbatch:')
            raise RuntimeError('Didn\'t receive job id back from sbatch')
        job_id = m.group(1)
        return [job_id]

    def queue_post_processing(self, after_jobids=[], upload_only=False, hipri=False):

        # Configuration values
        account = self.cfg['eagle']['account']
        walltime = self.cfg['eagle'].get('postprocessing', {}).get('time', '1:30:00')

        # Throw an error if the files already exist.
        if not upload_only:
            for subdir in ('parquet', 'results_csvs'):
                subdirpath = pathlib.Path(self.output_dir, 'results', subdir)
                if subdirpath.exists():
                    raise FileExistsError(f'{subdirpath} already exists. This means you may have run postprocessing already. If you are sure you want to rerun, delete that directory and try again.')  # noqa E501

        # Move old output logs and config to make way for new ones
        for filename in ('dask_scheduler.json', 'dask_scheduler.out', 'dask_workers.out', 'postprocessing.out'):
            filepath = pathlib.Path(self.output_dir, filename)
            if filepath.exists():
                last_mod_date = dt.datetime.fromtimestamp(os.path.getmtime(filepath))
                shutil.move(
                    filepath,
                    filepath.parent / f'{filepath.stem}_{last_mod_date:%Y%m%d%H%M}{filepath.suffix}'
                )

        env = {}
        env.update(os.environ)
        env['PROJECTFILE'] = self.project_filename
        env['MY_CONDA_ENV'] = os.environ['CONDA_PREFIX']
        env['OUT_DIR'] = self.output_dir
        env['UPLOADONLY'] = str(upload_only)
        here = os.path.dirname(os.path.abspath(__file__))
        eagle_post_sh = os.path.join(here, 'eagle_postprocessing.sh')

        args = [
            'sbatch',
            '--account={}'.format(account),
            '--time={}'.format(walltime),
            '--export=PROJECTFILE,MY_CONDA_ENV,OUT_DIR,UPLOADONLY',
            '--job-name=bstkpost',
            '--output=postprocessing.out',
            '--nodes=1',
            ':',
            '--mem=180000',
            '--output=dask_workers.out',
            '--nodes={}'.format(self.cfg['eagle'].get('postprocessing', {}).get('n_workers', 2)),
            eagle_post_sh
        ]

        if after_jobids:
            args.insert(4, '--dependency=afterany:{}'.format(':'.join(after_jobids)))

        if os.environ.get('SLURM_JOB_QOS'):
            args.insert(-1, '--qos={}'.format(os.environ.get('SLURM_JOB_QOS')))
        elif hipri:
            args.insert(-1, '--qos=high')

        resp = subprocess.run(
            args,
            stdout=subprocess.PIPE,
            stderr=subprocess.STDOUT,
            env=env,
            encoding='utf-8',
            cwd=self.output_dir
        )
        for line in resp.stdout.split('\n'):
            logger.debug('sbatch: {}'.format(line))

    def get_dask_client(self):
        if get_bool_env_var('DASKLOCALCLUSTER'):
            cluster = LocalCluster(local_directory='/data/dask-tmp')
            return Client(cluster)
        else:
            return Client(scheduler_file=os.path.join(self.output_dir, 'dask_scheduler.json'))


logging_config = {
        'version': 1,
        'disable_existing_loggers': True,
        'formatters': {
            'defaultfmt': {
                'format': '%(levelname)s:%(asctime)s:%(name)s:%(message)s',
                'datefmt': '%Y-%m-%d %H:%M:%S'
            }
        },
        'handlers': {
            'console': {
                'class': 'logging.StreamHandler',
                'formatter': 'defaultfmt',
                'level': 'DEBUG',
                'stream': 'ext://sys.stdout',
            }
        },
        'loggers': {
            '__main__': {
                'level': 'DEBUG',
                'propagate': True,
                'handlers': ['console']
            },
            'buildstockbatch': {
                'level': 'DEBUG',
                'propagate': True,
                'handlers': ['console']
            }
        },
    }


def user_cli(argv=sys.argv[1:]):
    '''
    This is the user entry point for running buildstockbatch on Eagle
    '''

    # set up logging, currently based on within-this-file hard-coded config
    logging.config.dictConfig(logging_config)

    # print BuildStockBatch logo
    print(BuildStockBatchBase.LOGO)

    # CLI arguments
    parser = argparse.ArgumentParser()
    parser.add_argument('project_filename')
    parser.add_argument(
        '--hipri',
        action='store_true',
        help='Submit this job to the high priority queue. Uses 2x node hours.'
    )
    parser.add_argument(
        '-m', '--measures_only',
        action='store_true',
        help='Only apply the measures, but don\'t run simulations. Useful for debugging.'
    )
    group = parser.add_mutually_exclusive_group()
    group.add_argument(
        '--postprocessonly',
        help='Only do postprocessing, useful for when the simulations are already done',
        action='store_true'
    )
    group.add_argument(
        '--uploadonly',
        help='Only upload to S3, useful when postprocessing is already done. Ignores the upload flag in yaml',
        action='store_true'
    )
    group.add_argument(
        '--validateonly',
        help='Only validate the project YAML file and references. Nothing is executed',
        action='store_true'
    )
    group.add_argument(
        '--samplingonly',
        help='Run the sampling only.',
        action='store_true'
    )

    # parse CLI arguments
    args = parser.parse_args(argv)

    # load the yaml project file
    if not os.path.isfile(args.project_filename):
        raise FileNotFoundError(
            'The project file {} doesn\'t exist'.format(args.project_filename)
        )
    project_filename = os.path.abspath(args.project_filename)
    with open(project_filename, 'r') as f:
        cfg = yaml.load(f, Loader=yaml.SafeLoader)

    # validate the project, and in case of the --validateonly flag return True if validation passes
    EagleBatch.validate_project(project_filename)
    if args.validateonly:
        return True

    # if the project has already been run, simply queue the correct post-processing step
    if args.postprocessonly or args.uploadonly:
        eagle_batch = EagleBatch(project_filename)
        eagle_batch.queue_post_processing(upload_only=args.uploadonly, hipri=args.hipri)
        return True

    # otherwise, queue up the whole eagle buildstockbatch process
    # the main work of the first Eagle job is to run the sampling script ...
    eagle_sh = os.path.join(os.path.dirname(os.path.abspath(__file__)), 'eagle.sh')
    assert(os.path.exists(eagle_sh))
    out_dir = cfg['output_directory']
    if os.path.exists(out_dir):
        raise FileExistsError(
            'The output directory {} already exists. Please delete it or choose another.'.format(out_dir)
        )
    logger.info('Creating output directory {}'.format(out_dir))
    os.makedirs(out_dir)
    env = {}
    env.update(os.environ)
    env['PROJECTFILE'] = project_filename
    env['MY_CONDA_ENV'] = os.environ['CONDA_PREFIX']
    env['MEASURESONLY'] = str(int(args.measures_only))
    env['SAMPLINGONLY'] = str(int(args.samplingonly))
    subargs = [
        'sbatch',
        '--time={}'.format(cfg['eagle'].get('sampling', {}).get('time', 60)),
        '--account={}'.format(cfg['eagle']['account']),
        '--nodes=1',
        '--export=PROJECTFILE,MY_CONDA_ENV,MEASURESONLY,SAMPLINGONLY',
        '--output=sampling.out',
        eagle_sh
    ]
    if args.hipri:
        subargs.insert(-1, '--qos=high')
    logger.info('Submitting sampling job to task scheduler')
    subprocess.run(subargs, env=env, cwd=out_dir, check=True)
    logger.info('Run squeue -u $USER to monitor the progress of your jobs')
    # eagle.sh calls main()


@log_error_details()
def main():
    """
    Determines which piece of work is to be run right now, on this process, on
    this node. There are four types of work that may need to be done:

    - initialization, sampling, and queuing other work (job_array_number == 0)
    - run a batch of simulations (job_array_number > 0)
    - post-process results (job_array_number == 0 and POSTPROCESS)
    - upload results to Athena (job_array_number == 0 and POSTPROCESS and UPLOADONLY)

    The context for the work is deinfed by the project_filename (project .yml file),
    which is used to initialize an EagleBatch object.
    """

    # set up logging, currently based on within-this-file hard-coded config
    logging.config.dictConfig(logging_config)

    # only direct script argument is the project .yml file
    parser = argparse.ArgumentParser()
    parser.add_argument('project_filename')
    args = parser.parse_args()

    # initialize the EagleBatch object
    batch = EagleBatch(args.project_filename)
    # other arguments/cues about which part of the process we are in are
    # encoded in slurm job environment variables
    job_array_number = int(os.environ.get('SLURM_ARRAY_TASK_ID', 0))
    post_process = get_bool_env_var('POSTPROCESS')
    upload_only = get_bool_env_var('UPLOADONLY')
    measures_only = get_bool_env_var('MEASURESONLY')
    sampling_only = get_bool_env_var('SAMPLINGONLY')
    if job_array_number:
        # if job array number is non-zero, run the batch job
        # Simulation should not be scheduled for sampling only
        assert(not sampling_only)
        batch.run_job_batch(job_array_number)
    elif post_process:
        logger.debug("Starting postprocessing")
        # else, we might be in a post-processing step
        # Postprocessing should not have been scheduled if measures only or sampling only are run
        assert(not measures_only)
        assert(not sampling_only)
        if upload_only:
            batch.process_results(skip_combine=True, force_upload=True)
        else:
            batch.process_results()
    else:
        logger.debug("Kicking off batch")
        # default job_array_number == 0 task is to kick the whole BuildStock
        # process off, that is, to create samples and then create batch jobs
        # to run them
        batch.run_batch(sampling_only)


if __name__ == '__main__':
    main()<|MERGE_RESOLUTION|>--- conflicted
+++ resolved
@@ -130,42 +130,27 @@
             shutil.rmtree(dst, ignore_errors=True)
         shutil.copytree(src, dst)
 
-<<<<<<< HEAD
     @classmethod
     def singularity_image_url(cls):
         return 'https://s3.amazonaws.com/openstudio-builds/{ver}/OpenStudio-{ver}-Singularity.simg'.format(
-                    ver=cls.OS_VERSION
-=======
-    @property
-    def singularity_image_url(self):
-        return 'https://s3.amazonaws.com/openstudio-builds/{ver}/OpenStudio-{ver}.{sha}-Singularity.simg'.format(
-                    ver=self.os_version,
-                    sha=self.os_sha
->>>>>>> 91e3ade1
+                    ver=cls.os_version
                 )
 
     @property
     def singularity_image(self):
-<<<<<<< HEAD
-        sys_image = os.path.join(self.sys_image_dir, 'OpenStudio-{ver}-Singularity.simg'.format(
-            ver=self.OS_VERSION
-=======
         # Check the project yaml specification - if the file does not exist do not silently allow for non-specified simg
         if 'sys_image_dir' in self.cfg.keys():
             sys_image_dir = self.cfg['sys_image_dir']
-            sys_image = os.path.join(sys_image_dir, 'OpenStudio-{ver}.{sha}-Singularity.simg'.format(
-                ver=self.os_version,
-                sha=self.os_sha
+            sys_image = os.path.join(sys_image_dir, 'OpenStudio-{ver}-Singularity.simg'.format(
+                ver=self.os_version
             ))
             if os.path.isfile(sys_image):
                 return sys_image
             else:
                 raise RuntimeError('Unable to find singularity image specified in project file: `{}`'.format(sys_image))
         # Use the expected HPC environment default if not explicitly defined in the YAML
-        sys_image = os.path.join(self.sys_image_dir, 'OpenStudio-{ver}.{sha}-Singularity.simg'.format(
-            ver=self.os_version,
-            sha=self.os_sha
->>>>>>> 91e3ade1
+        sys_image = os.path.join(self.sys_image_dir, 'OpenStudio-{ver}-Singularity.simg'.format(
+            ver=self.os_version
         ))
         if os.path.isfile(sys_image):
             return sys_image
