--- conflicted
+++ resolved
@@ -1,13 +1,8 @@
 #!/bin/bash
 #PBS -l nodes=1
 #PBS -l walltime=1:00:00
-#PBS -l qos=high
 #PBS -q short
 #PBS -j oe
-<<<<<<< HEAD
-#PBS -A eedr
-=======
->>>>>>> bcc9fffc
 
 module load conda singularity-container
 source activate buildstock
