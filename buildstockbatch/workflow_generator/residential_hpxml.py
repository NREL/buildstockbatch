# -*- coding: utf-8 -*-

"""
buildstockbatch.workflow_generator.residential_hpxml
~~~~~~~~~~~~~~~
This object contains the residential classes for generating OSW files from individual samples

:author: Joe Robertson
:copyright: (c) 2021 by The Alliance for Sustainable Energy
:license: BSD-3
"""

from collections import Counter
import datetime as dt
import json
import logging
import os
import re
from xml.etree import ElementTree
import yamale

from .base import WorkflowGeneratorBase
from buildstockbatch.exc import ValidationError

logger = logging.getLogger(__name__)


def get_measure_xml(xml_path):
    tree = ElementTree.parse(xml_path)
    root = tree.getroot()
    return root


class ResidentialHpxmlWorkflowGenerator(WorkflowGeneratorBase):

    @classmethod
    def validate(cls, cfg):
        """Validate arguments

        :param cfg: project configuration
        :type cfg: dict
        """
        schema_yml = """
        build_existing_model: include('build-existing-model-spec', required=False)
        emissions: list(include('emission-scenario-spec'), required=False)
        utility_bills: list(include('utility-bill-scenario-spec'), required=False)
        measures: list(include('measure-spec'), required=False)
        reporting_measures: list(include('measure-spec'), required=False)
        simulation_output_report: include('sim-output-report-spec', required=False)
        server_directory_cleanup: include('server-dir-cleanup-spec', required=False)
        debug: bool(required=False)
        ---
        build-existing-model-spec:
            simulation_control_timestep: enum(60, 30, 20, 15, 12, 10, 6, 5, 4, 3, 2, 1, required=False)
            simulation_control_run_period_begin_month: int(required=False)
            simulation_control_run_period_begin_day_of_month: int(required=False)
            simulation_control_run_period_end_month: int(required=False)
            simulation_control_run_period_end_day_of_month: int(required=False)
            simulation_control_run_period_calendar_year: int(required=False)
            add_component_loads: bool(required=False)
        emission-scenario-spec:
            scenario_name: str(required=True)
            type: str(required=True)
            elec_folder: str(required=True)
            gas_value: num(required=False)
            propane_value: num(required=False)
            oil_value: num(required=False)
            wood_value: num(required=False)
        utility-bill-scenario-spec:
            scenario_name: str(required=True)
            elec_fixed_charge: num(required=False)
            elec_marginal_rate: num(required=False)
            gas_fixed_charge: num(required=False)
            gas_marginal_rate: num(required=False)
            propane_fixed_charge: num(required=False)
            propane_marginal_rate: num(required=False)
            oil_fixed_charge: num(required=False)
            oil_marginal_rate: num(required=False)
            wood_fixed_charge: num(required=False)
            wood_marginal_rate: num(required=False)
            pv_compensation_type: enum('NetMetering', 'FeedInTariff', required=False)
            pv_net_metering_annual_excess_sellback_rate_type: enum('User-Specified', 'Retail Electricity Cost', required=False)
            pv_net_metering_annual_excess_sellback_rate: num(required=False)
            pv_feed_in_tariff_rate: num(required=False)
            pv_monthly_grid_connection_fee_units: enum('$', '$/kW', required=False)
            pv_monthly_grid_connection_fee: num(required=False)
        sim-output-report-spec:
            timeseries_frequency: enum('none', 'timestep', 'hourly', 'daily', 'monthly', required=False)
            include_timeseries_total_consumptions: bool(required=False)
            include_timeseries_fuel_consumptions: bool(required=False)
            include_timeseries_end_use_consumptions: bool(required=False)
            include_timeseries_emissions: bool(required=False)
            include_timeseries_emission_fuels: bool(required=False)
            include_timeseries_emission_end_uses: bool(required=False)
            include_timeseries_hot_water_uses: bool(required=False)
            include_timeseries_total_loads: bool(required=False)
            include_timeseries_component_loads: bool(required=False)
            include_timeseries_zone_temperatures: bool(required=False)
            include_timeseries_airflows: bool(required=False)
            include_timeseries_weather: bool(required=False)
            add_timeseries_dst_column: bool(required=False)
            add_timeseries_utc_column: bool(required=False)
            output_variables: list(include('output-var-spec'), required=False)
        output-var-spec:
            name: str(required=True)
        measure-spec:
            measure_dir_name: str(required=True)
            arguments: map(required=False)
        server-dir-cleanup-spec:
            retain_in_osm: bool(required=False)
            retain_in_idf: bool(required=False)
            retain_pre_process_idf: bool(required=False)
            retain_eplusout_audit: bool(required=False)
            retain_eplusout_bnd: bool(required=False)
            retain_eplusout_eio: bool(required=False)
            retain_eplusout_end: bool(required=False)
            retain_eplusout_err: bool(required=False)
            retain_eplusout_eso: bool(required=False)
            retain_eplusout_mdd: bool(required=False)
            retain_eplusout_mtd: bool(required=False)
            retain_eplusout_rdd: bool(required=False)
            retain_eplusout_shd: bool(required=False)
            retain_eplusout_msgpack: bool(required=False)
            retain_eplustbl_htm: bool(required=False)
            retain_stdout_energyplus: bool(required=False)
            retain_stdout_expandobject: bool(required=False)
            retain_schedules_csv: bool(required=False)
            debug: bool(required=False)
        """
        workflow_generator_args = cfg['workflow_generator']['args']
        schema_yml = re.sub(r'^ {8}', '', schema_yml, flags=re.MULTILINE)
        schema = yamale.make_schema(content=schema_yml, parser='ruamel')
        data = yamale.make_data(content=json.dumps(workflow_generator_args), parser='ruamel')
        yamale.validate(schema, data, strict=True)
        return cls.validate_measures_and_arguments(cfg)

    def reporting_measures(self):
        """Return a list of reporting measures to include in outputs"""
        workflow_args = self.cfg['workflow_generator'].get('args', {})
        return [x['measure_dir_name'] for x in workflow_args.get('reporting_measures', [])]

    @staticmethod
    def validate_measures_and_arguments(cfg):

        buildstock_dir = cfg["buildstock_directory"]
        measures_dir = os.path.join(buildstock_dir, 'measures')

        measure_names = {
            'BuildExistingModel': 'baseline',
            'ApplyUpgrade': 'upgrades',
        }

        def cfg_path_exists(cfg_path):
            if cfg_path is None:
                return False
            path_items = cfg_path.split('.')
            a = cfg
            for path_item in path_items:
                try:
                    a = a[path_item]  # noqa F841
                except KeyError:
                    return False
            return True

        def get_cfg_path(cfg_path):
            if cfg_path is None:
                return None
            path_items = cfg_path.split('.')
            a = cfg
            for path_item in path_items:
                try:
                    a = a[path_item]
                except KeyError:
                    return None
            return a

        workflow_args = cfg['workflow_generator'].get('args', {})
        if 'reporting_measures' in workflow_args.keys():
            for reporting_measure in workflow_args['reporting_measures']:
                measure_names[reporting_measure['measure_dir_name']] = 'workflow_generator.args.reporting_measures'

        error_msgs = ''
        warning_msgs = ''
        for measure_name, cfg_key in measure_names.items():
            measure_path = os.path.join(measures_dir, measure_name)

            # check the rest only if that measure exists in cfg
            if not cfg_path_exists(cfg_key):
                continue

            if measure_name in ['ApplyUpgrade']:
                # For ApplyUpgrade measure, verify that all the cost_multipliers used are correct
                root = get_measure_xml(os.path.join(measure_path, 'measure.xml'))
                valid_multipliers = set()
                for argument in root.findall('./arguments/argument'):
                    name = argument.find('./name')
                    if name.text.endswith('_multiplier'):
                        for choice in argument.findall('./choices/choice'):
                            value = choice.find('./value')
                            value = value.text if value is not None else ''
                            valid_multipliers.add(value)
                invalid_multipliers = Counter()
                for upgrade_count, upgrade in enumerate(cfg['upgrades']):
                    for option_count, option in enumerate(upgrade['options']):
                        for cost_indx, cost_entry in enumerate(option.get('costs', [])):
                            if cost_entry['multiplier'] not in valid_multipliers:
                                invalid_multipliers[cost_entry['multiplier']] += 1

                if invalid_multipliers:
                    error_msgs += "* The following multipliers values are invalid: \n"
                    for multiplier, count in invalid_multipliers.items():
                        error_msgs += f"    '{multiplier}' - Used {count} times \n"
                    error_msgs += f"    The list of valid multipliers are {valid_multipliers}.\n"

        if warning_msgs:
            logger.warning(warning_msgs)

        if not error_msgs:
            return True
        else:
            logger.error(error_msgs)
            raise ValidationError(error_msgs)

    def create_osw(self, sim_id, building_id, upgrade_idx):
        """
        Generate and return the osw as a python dict

        :param sim_id: simulation id, looks like 'bldg0000001up01'
        :param building_id: integer building id to use from the sampled buildstock.csv
        :param upgrade_idx: integer index of the upgrade scenario to apply, None if baseline
        """
        # Default argument values
        workflow_args = {
            'build_existing_model': {},
            'measures': [],
            'simulation_output_report': {},
            'server_directory_cleanup': {}
        }
        workflow_args.update(self.cfg['workflow_generator'].get('args', {}))

        logger.debug('Generating OSW, sim_id={}'.format(sim_id))

        sim_ctl_args = {
            'simulation_control_timestep': 60,
            'simulation_control_run_period_begin_month': 1,
            'simulation_control_run_period_begin_day_of_month': 1,
            'simulation_control_run_period_end_month': 12,
            'simulation_control_run_period_end_day_of_month': 31,
            'simulation_control_run_period_calendar_year': 2007,
            'add_component_loads': False
        }

        bld_exist_model_args = {
            'building_id': building_id,
            'sample_weight': self.cfg['baseline']['n_buildings_represented'] / self.n_datapoints
        }

        bld_exist_model_args.update(sim_ctl_args)
        bld_exist_model_args.update(workflow_args['build_existing_model'])

        add_component_loads = False
        if 'add_component_loads' in bld_exist_model_args:
            add_component_loads = bld_exist_model_args['add_component_loads']
            bld_exist_model_args.pop('add_component_loads')

        if 'emissions' in workflow_args:
            emissions = workflow_args['emissions']
            emissions_map = [['emissions_scenario_names', 'scenario_name'],
                             ['emissions_types', 'type'],
                             ['emissions_electricity_folders', 'elec_folder'],
                             ['emissions_natural_gas_values', 'gas_value'],
                             ['emissions_propane_values', 'propane_value'],
                             ['emissions_fuel_oil_values', 'oil_value'],
                             ['emissions_wood_values', 'wood_value']]
            for arg, item in emissions_map:
                bld_exist_model_args[arg] = ','.join([str(s.get(item, '')) for s in emissions])

        if 'utility_bills' in workflow_args:
            utility_bills = workflow_args['utility_bills']
            utility_bills_map = [
                ['utility_bill_scenario_names', 'scenario_name'],
                ['utility_bill_electricity_fixed_charges', 'elec_fixed_charge'],
                ['utility_bill_electricity_marginal_rates', 'elec_marginal_rate'],
                ['utility_bill_natural_gas_fixed_charges', 'gas_fixed_charge'],
                ['utility_bill_natural_gas_marginal_rates', 'gas_marginal_rate'],
                ['utility_bill_propane_fixed_charges', 'propane_fixed_charge'],
                ['utility_bill_propane_marginal_rates', 'propane_marginal_rate'],
                ['utility_bill_fuel_oil_fixed_charges', 'oil_fixed_charge'],
                ['utility_bill_fuel_oil_marginal_rates', 'oil_marginal_rate'],
                ['utility_bill_wood_fixed_charges', 'wood_fixed_charge'],
                ['utility_bill_wood_marginal_rates', 'wood_marginal_rate'],
                ['utility_bill_pv_compensation_types', 'pv_compensation_type'],
                ['utility_bill_pv_net_metering_annual_excess_sellback_rate_types',
                 'pv_net_metering_annual_excess_sellback_rate_type'],
                ['utility_bill_pv_net_metering_annual_excess_sellback_rates',
                 'pv_net_metering_annual_excess_sellback_rate'],
                ['utility_bill_pv_feed_in_tariff_rates', 'pv_feed_in_tariff_rate'],
                ['utility_bill_pv_monthly_grid_connection_fee_units', 'pv_monthly_grid_connection_fee_units'],
                ['utility_bill_pv_monthly_grid_connection_fees', 'pv_monthly_grid_connection_fee']
            ]
            for arg, item in utility_bills_map:
                bld_exist_model_args[arg] = ','.join([str(s.get(item, '')) for s in utility_bills])

        sim_out_rep_args = {
            'timeseries_frequency': 'none',
            'include_timeseries_total_consumptions': False,
            'include_timeseries_fuel_consumptions': False,
            'include_timeseries_end_use_consumptions': True,
            'include_timeseries_emissions': False,
            'include_timeseries_emission_fuels': False,
            'include_timeseries_emission_end_uses': False,
            'include_timeseries_hot_water_uses': False,
            'include_timeseries_total_loads': True,
            'include_timeseries_component_loads': False,
            'include_timeseries_zone_temperatures': False,
            'include_timeseries_airflows': False,
            'include_timeseries_weather': False,
            'add_timeseries_dst_column': True,
            'add_timeseries_utc_column': True
        }
        sim_out_rep_args.update(workflow_args['simulation_output_report'])

        if 'output_variables' in sim_out_rep_args:
            output_variables = sim_out_rep_args['output_variables']
            sim_out_rep_args['user_output_variables'] = ','.join([str(s.get('name')) for s in output_variables])
            sim_out_rep_args.pop('output_variables')

        osw = {
            'id': sim_id,
            'steps': [
                {
                    'measure_dir_name': 'BuildExistingModel',
                    'arguments': bld_exist_model_args
                }
            ],
            'created_at': dt.datetime.now().isoformat(),
            'measure_paths': [
                'measures',
                'resources/hpxml-measures'
            ],
            'run_options': {
                'skip_zip_results': True
            }
        }

        debug = False
        if 'debug' in workflow_args:
            debug = workflow_args['debug']

        server_dir_cleanup_args = {
<<<<<<< HEAD
            'retain_in_osm': False,
            'retain_in_idf': True,
            'retain_pre_process_idf': False,
            'retain_eplusout_audit': False,
            'retain_eplusout_bnd': False,
            'retain_eplusout_eio': False,
            'retain_eplusout_end': False,
            'retain_eplusout_err': False,
            'retain_eplusout_eso': False,
            'retain_eplusout_mdd': False,
            'retain_eplusout_mtd': False,
            'retain_eplusout_rdd': False,
            'retain_eplusout_shd': False,
            'retain_eplusout_sql': False,
            'retain_eplustbl_htm': False,
            'retain_sqlite_err': False,
            'retain_stdout_energyplus': False,
            'retain_stdout_expandobject': False,
            'retain_schedules_csv': True
=======
          'retain_in_osm': False,
          'retain_in_idf': True,
          'retain_pre_process_idf': False,
          'retain_eplusout_audit': False,
          'retain_eplusout_bnd': False,
          'retain_eplusout_eio': False,
          'retain_eplusout_end': False,
          'retain_eplusout_err': False,
          'retain_eplusout_eso': False,
          'retain_eplusout_mdd': False,
          'retain_eplusout_mtd': False,
          'retain_eplusout_rdd': False,
          'retain_eplusout_shd': False,
          'retain_eplusout_msgpack': False,
          'retain_eplustbl_htm': False,
          'retain_stdout_energyplus': False,
          'retain_stdout_expandobject': False,
          'retain_schedules_csv': True,
          'debug': debug
>>>>>>> 83df92ad
        }
        server_dir_cleanup_args.update(workflow_args['server_directory_cleanup'])

        osw['steps'].extend([
            {
                'measure_dir_name': 'HPXMLtoOpenStudio',
                'arguments': {
                    'hpxml_path': '../../run/home.xml',
                    'output_dir': '../../run',
                    'debug': debug,
                    'add_component_loads': add_component_loads
                }
            }
        ])

        osw['steps'].extend(workflow_args['measures'])

        osw['steps'].extend([
            {
                'measure_dir_name': 'ReportSimulationOutput',
                'arguments': sim_out_rep_args
            },
            {
                'measure_dir_name': 'ReportHPXMLOutput',
                'arguments': {}
            },
            {
                'measure_dir_name': 'ReportUtilityBills',
                'arguments': {}
            },
            {
                'measure_dir_name': 'UpgradeCosts',
                'arguments': {
                    'debug': debug
                }
            },
            {
                'measure_dir_name': 'ServerDirectoryCleanup',
                'arguments': server_dir_cleanup_args
            }
        ])

        if upgrade_idx is not None:
            measure_d = self.cfg['upgrades'][upgrade_idx]
            apply_upgrade_measure = {
                'measure_dir_name': 'ApplyUpgrade',
                'arguments': {
                    'run_measure': 1
                }
            }
            if 'upgrade_name' in measure_d:
                apply_upgrade_measure['arguments']['upgrade_name'] = measure_d['upgrade_name']
            for opt_num, option in enumerate(measure_d['options'], 1):
                apply_upgrade_measure['arguments']['option_{}'.format(opt_num)] = option['option']
                if 'lifetime' in option:
                    apply_upgrade_measure['arguments']['option_{}_lifetime'.format(opt_num)] = option['lifetime']
                if 'apply_logic' in option:
                    apply_upgrade_measure['arguments']['option_{}_apply_logic'.format(opt_num)] = \
                        self.make_apply_logic_arg(option['apply_logic'])
                for cost_num, cost in enumerate(option.get('costs', []), 1):
                    for arg in ('value', 'multiplier'):
                        if arg not in cost:
                            continue
                        apply_upgrade_measure['arguments']['option_{}_cost_{}_{}'.format(opt_num, cost_num, arg)] = \
                            cost[arg]
            if 'package_apply_logic' in measure_d:
                apply_upgrade_measure['arguments']['package_apply_logic'] = \
                    self.make_apply_logic_arg(measure_d['package_apply_logic'])

            build_existing_model_idx = \
                [x['measure_dir_name'] == 'BuildExistingModel' for x in osw['steps']].index(True)
            osw['steps'].insert(build_existing_model_idx + 1, apply_upgrade_measure)

        if 'reporting_measures' in workflow_args:
            for reporting_measure in workflow_args['reporting_measures']:
                if 'arguments' not in reporting_measure:
                    reporting_measure['arguments'] = {}
                reporting_measure['measure_type'] = 'ReportingMeasure'
                osw['steps'].insert(-1, reporting_measure)  # right before ServerDirectoryCleanup

        return osw<|MERGE_RESOLUTION|>--- conflicted
+++ resolved
@@ -348,27 +348,6 @@
             debug = workflow_args['debug']
 
         server_dir_cleanup_args = {
-<<<<<<< HEAD
-            'retain_in_osm': False,
-            'retain_in_idf': True,
-            'retain_pre_process_idf': False,
-            'retain_eplusout_audit': False,
-            'retain_eplusout_bnd': False,
-            'retain_eplusout_eio': False,
-            'retain_eplusout_end': False,
-            'retain_eplusout_err': False,
-            'retain_eplusout_eso': False,
-            'retain_eplusout_mdd': False,
-            'retain_eplusout_mtd': False,
-            'retain_eplusout_rdd': False,
-            'retain_eplusout_shd': False,
-            'retain_eplusout_sql': False,
-            'retain_eplustbl_htm': False,
-            'retain_sqlite_err': False,
-            'retain_stdout_energyplus': False,
-            'retain_stdout_expandobject': False,
-            'retain_schedules_csv': True
-=======
           'retain_in_osm': False,
           'retain_in_idf': True,
           'retain_pre_process_idf': False,
@@ -388,7 +367,6 @@
           'retain_stdout_expandobject': False,
           'retain_schedules_csv': True,
           'debug': debug
->>>>>>> 83df92ad
         }
         server_dir_cleanup_args.update(workflow_args['server_directory_cleanup'])
 
