--- conflicted
+++ resolved
@@ -1,10 +1,5 @@
 # -*- coding: utf-8 -*-
 
-<<<<<<< HEAD
-from .commercial.commercial import CommercialDefaultWorkflowGenerator  # noqa F041
-from .residential.residential_hpxml import ResidentialHpxmlWorkflowGenerator  # noqa F041
-from .residential.residential_hpxml_hes import ResidentialHpxmlHesWorkflowGenerator  # noqa F041
-=======
 from .commercial.latest.commercial import CommercialDefaultWorkflowGenerator as latestComRenerator  # noqa F041
 from .residential.latest.residential_hpxml import ResidentialHpxmlWorkflowGenerator as latestResGenerator  # noqa F041
 from .residential import latest as residential_latest  # noqa F401
@@ -38,5 +33,4 @@
         residential_v2024_07_19.__version__: residential_v2024_07_19.version_info,
         residential_v2024_07_18.__version__: residential_v2024_07_18.version_info,
     },
-}
->>>>>>> bcb331ad
+}