from buildstockbatch.workflow_generator.base import WorkflowGeneratorBase
from buildstockbatch.workflow_generator.residential import ResidentialDefaultWorkflowGenerator
from buildstockbatch.workflow_generator.residential_hpxml import ResidentialHpxmlWorkflowGenerator
from buildstockbatch.workflow_generator.residential_hpxml_hes import ResidentialHpxmlHesWorkflowGenerator
from buildstockbatch.workflow_generator.commercial import CommercialDefaultWorkflowGenerator
import pytest


def test_apply_logic_recursion():

    apply_logic = WorkflowGeneratorBase.make_apply_logic_arg(['one', 'two', 'three'])
    assert apply_logic == '(one&&two&&three)'

    apply_logic = WorkflowGeneratorBase.make_apply_logic_arg({
        'and': ['one', 'two', 'three']
    })
    assert apply_logic == '(one&&two&&three)'

    apply_logic = WorkflowGeneratorBase.make_apply_logic_arg({
        'or': ['four', 'five', 'six']
    })
    assert apply_logic == '(four||five||six)'

    apply_logic = WorkflowGeneratorBase.make_apply_logic_arg({
        'not': 'seven'
    })
    assert apply_logic == '!seven'

    apply_logic = WorkflowGeneratorBase.make_apply_logic_arg({
        'and': [
            {'not': 'abc'},
            {'or': [
                'def',
                'ghi'
            ]},
            'jkl',
            'mno'
        ]
    })
    assert apply_logic == '(!abc&&(def||ghi)&&jkl&&mno)'


def test_residential_package_apply(mocker):
    mocker.patch.object(ResidentialDefaultWorkflowGenerator, 'validate_measures_and_arguments', return_value=True)
    sim_id = 'bldg1up1'
    building_id = 1
    upgrade_idx = 0
    cfg = {
        'baseline': {
            'n_buildings_represented': 100
        },
        'workflow_generator': {
            'type': 'residential_default',
            'args': {}
        },
        'upgrades': [
            {
                'upgrade_name': 'upgrade 1',
                'options': [
                    {
                        'option': 'option name',
                        'lifetime': 10,
                        'apply_logic': [
                            'one',
                            {'not': 'two'}
                        ],
                        'costs': [{
                            'value': 10,
                            'multiplier': 'sq.ft.'
                        }]
                    }
                ],
                'package_apply_logic': ['three', 'four', {'or': ['five', 'six']}]
            }
        ]
    }
    osw_gen = ResidentialDefaultWorkflowGenerator(cfg, 10)
    osw = osw_gen.create_osw(sim_id, building_id, upgrade_idx)
    upg_step = osw['steps'][2]
    assert upg_step['measure_dir_name'] == 'ApplyUpgrade'
    assert upg_step['arguments']['option_1'] == cfg['upgrades'][0]['options'][0]['option']
    assert upg_step['arguments']['package_apply_logic'] == WorkflowGeneratorBase.make_apply_logic_arg(cfg['upgrades'][0]['package_apply_logic'])  # noqa E501


def test_residential_simulation_controls_config(mocker):
    mocker.patch.object(ResidentialDefaultWorkflowGenerator, 'validate_measures_and_arguments', return_value=True)
    sim_id = 'bldb1up1'
    building_id = 1
    upgrade_idx = None
    cfg = {
        'baseline': {
            'n_buildings_represented': 100
        },
        'workflow_generator': {
            'type': 'residential_default',
            'args': {}
        },
    }
    n_datapoints = 10
    osw_gen = ResidentialDefaultWorkflowGenerator(cfg, n_datapoints)
    osw = osw_gen.create_osw(sim_id, building_id, upgrade_idx)
    step0 = osw['steps'][0]
    assert step0['measure_dir_name'] == 'ResidentialSimulationControls'
    default_args = {
        'timesteps_per_hr': 6,
        'begin_month': 1,
        'begin_day_of_month': 1,
        'end_month': 12,
        'end_day_of_month': 31,
        'calendar_year': 2007
    }
    for k, v in default_args.items():
        assert step0['arguments'][k] == v
    cfg['workflow_generator']['args']['residential_simulation_controls'] = {
        'timesteps_per_hr': 2,
        'begin_month': 7
    }
    osw_gen = ResidentialDefaultWorkflowGenerator(cfg, n_datapoints)
    osw = osw_gen.create_osw(sim_id, building_id, upgrade_idx)
    args = osw['steps'][0]['arguments']
    assert args['timesteps_per_hr'] == 2
    assert args['begin_month'] == 7
    for argname in ('begin_day_of_month', 'end_month', 'end_day_of_month', 'calendar_year'):
        assert args[argname] == default_args[argname]


def test_residential_simulation_weight(mocker):
    cfg = {
        'baseline': {
            'n_buildings_represented': 1000
        },
        'workflow_generator': {
            'type': 'residential_default',
            'args': {}
        }
    }
    n_datapoints = 10
    sim_id = 'bldb1up1'
    building_id = 1
    upgrade_idx = None
    osw_gen = ResidentialDefaultWorkflowGenerator(cfg, n_datapoints)
    osw = osw_gen.create_osw(sim_id, building_id, upgrade_idx)
    assert osw['steps'][1]['arguments']['sample_weight'] == pytest.approx(100, abs=1e-6)


def test_timeseries_csv_export(mocker):
    mocker.patch.object(ResidentialDefaultWorkflowGenerator, 'validate_measures_and_arguments', return_value=True)
    sim_id = 'bldb1up1'
    building_id = 1
    upgrade_idx = None
    cfg = {
        'baseline': {
            'n_buildings_represented': 100
        },
        'workflow_generator': {
            'type': 'residential_default',
            'args': {
                'timeseries_csv_export': {
                    'reporting_frequency': 'Timestep',
                    'output_variables': 'Zone Mean Air Temperature'
                }
            }
        }
    }
    n_datapoints = 10
    osw_gen = ResidentialDefaultWorkflowGenerator(cfg, n_datapoints)
    osw = osw_gen.create_osw(sim_id, building_id, upgrade_idx)
    timeseries_step = osw['steps'][-2]
    assert timeseries_step['measure_dir_name'] == 'TimeseriesCSVExport'
    default_args = {
        'reporting_frequency': 'Hourly',
        'include_enduse_subcategories': False,
        'output_variables': ''
    }
    osw_gen = ResidentialDefaultWorkflowGenerator(cfg, n_datapoints)
    osw = osw_gen.create_osw(sim_id, building_id, upgrade_idx)
    args = osw['steps'][-2]['arguments']
    assert args['reporting_frequency'] == 'Timestep'
    assert args['output_variables'] == 'Zone Mean Air Temperature'
    for argname in ('include_enduse_subcategories',):
        assert args[argname] == default_args[argname]


def test_additional_reporting_measures(mocker):
    mocker.patch.object(ResidentialDefaultWorkflowGenerator, 'validate_measures_and_arguments', return_value=True)
    sim_id = 'bldb1up1'
    building_id = 1
    upgrade_idx = None
    cfg = {
        'baseline': {
            'n_buildings_represented': 100
        },
        'workflow_generator': {
            'type': 'residential_default',
            'args': {
                'reporting_measures': [
                    {'measure_dir_name': 'ReportingMeasure1'},
                    {'measure_dir_name': 'ReportingMeasure2', 'arguments': {'arg1': 'asdf', 'arg2': 'jkl'}}
                ]
            }
        }
    }
    ResidentialDefaultWorkflowGenerator.validate(cfg)
    osw_gen = ResidentialDefaultWorkflowGenerator(cfg, 10)
    osw = osw_gen.create_osw(sim_id, building_id, upgrade_idx)
    reporting_measure_1_step = osw['steps'][-3]
    assert reporting_measure_1_step['measure_dir_name'] == 'ReportingMeasure1'
    assert reporting_measure_1_step['arguments'] == {}
    assert reporting_measure_1_step['measure_type'] == 'ReportingMeasure'
    reporting_measure_2_step = osw['steps'][-2]
    assert reporting_measure_2_step['measure_dir_name'] == 'ReportingMeasure2'
    assert reporting_measure_2_step['arguments']['arg1'] == 'asdf'
    assert reporting_measure_2_step['arguments']['arg2'] == 'jkl'
    assert len(reporting_measure_2_step['arguments'])
    assert reporting_measure_2_step['measure_type'] == 'ReportingMeasure'


def test_ignore_measures_argument(mocker):
    mocker.patch.object(ResidentialDefaultWorkflowGenerator, 'validate_measures_and_arguments', return_value=True)
    sim_id = 'bldb1up1'
    building_id = 1
    upgrade_idx = None
    cfg = {
        'baseline': {
            'n_buildings_represented': 100,
        },
        'workflow_generator': {
            'type': 'residential_default',
            'args': {
                'measures_to_ignore': [
                    'ResidentialApplianceCookingRange',
                    'ResidentialApplianceDishwasher',
                    'ResidentialApplianceClothesWasher',
                    'ResidentialApplianceClothesDryer',
                    'ResidentialApplianceRefrigerator'
                ]
            }
        }
    }
    osw_gen = ResidentialDefaultWorkflowGenerator(cfg, 10)
    osw = osw_gen.create_osw(sim_id, building_id, upgrade_idx)
    measure_step = None
    for step in osw['steps']:
        if step['measure_dir_name'] == 'BuildExistingModel':
            measure_step = step
            break
    assert measure_step is not None, osw
    assert 'measures_to_ignore' in measure_step['arguments'], measure_step
    assert measure_step['arguments']['measures_to_ignore'] == 'ResidentialApplianceCookingRange|' + \
        'ResidentialApplianceDishwasher|ResidentialApplianceClothesWasher|' + \
        'ResidentialApplianceClothesDryer|ResidentialApplianceRefrigerator', measure_step


def test_default_apply_upgrade(mocker):
    mocker.patch.object(ResidentialDefaultWorkflowGenerator, 'validate_measures_and_arguments', return_value=True)
    sim_id = 'bldg1up1'
    building_id = 1
    upgrade_idx = 0
    cfg = {
        'baseline': {
            'n_buildings_represented': 100
        },
        'workflow_generator': {
            'type': 'residential_default',
            'args': {}
        },
        'upgrades': [
            {
                'options': [
                    {
                        'option': 'Parameter|Option',
                    }
                ],
            }
        ]
    }
    osw_gen = ResidentialDefaultWorkflowGenerator(cfg, 10)
    osw = osw_gen.create_osw(sim_id, building_id, upgrade_idx)
    for step in osw['steps']:
        if step['measure_dir_name'] == 'ApplyUpgrade':
            break
    assert step['measure_dir_name'] == 'ApplyUpgrade'
    assert len(step['arguments']) == 2
    assert step['arguments']['run_measure'] == 1
    assert step['arguments']['option_1'] == 'Parameter|Option'


def test_simulation_output(mocker):
    mocker.patch.object(ResidentialDefaultWorkflowGenerator, 'validate_measures_and_arguments', return_value=True)
    sim_id = 'bldb1up1'
    building_id = 1
    upgrade_idx = None
    cfg = {
        'baseline': {
            'n_buildings_represented': 100
        },
        'workflow_generator': {
            'type': 'residential_default',
            'args': {
                'simulation_output': {
                    'include_enduse_subcategories': True
                }
            }
        }
    }
    n_datapoints = 10
    osw_gen = ResidentialDefaultWorkflowGenerator(cfg, n_datapoints)
    osw = osw_gen.create_osw(sim_id, building_id, upgrade_idx)
    simulation_output_step = osw['steps'][-2]
    assert simulation_output_step['measure_dir_name'] == 'SimulationOutputReport'
    default_args = {
        'include_enduse_subcategories': False
    }
    osw_gen = ResidentialDefaultWorkflowGenerator(cfg, n_datapoints)
    osw = osw_gen.create_osw(sim_id, building_id, upgrade_idx)
    args = osw['steps'][-2]['arguments']
    for argname in ('include_enduse_subcategories',):
        assert args[argname] != default_args[argname]


def test_residential_hpxml(mocker):
    sim_id = 'bldb1up1'
    building_id = 1
    upgrade_idx = 0
    cfg = {
        'baseline': {
            'n_buildings_represented': 100
        },
        'workflow_generator': {
            'type': 'residential_hpxml',
            'args': {
                'build_existing_model': {
                    'simulation_control_run_period_begin_month': 2,
                    'simulation_control_run_period_begin_day_of_month': 1,
                    'simulation_control_run_period_end_month': 2,
                    'simulation_control_run_period_end_day_of_month': 28,
                    'simulation_control_run_period_calendar_year': 2010,
                },
                'simulation_output_report': {
                    'timeseries_frequency': 'hourly',
                    'include_timeseries_total_consumptions': True,
                    'include_timeseries_end_use_consumptions': True,
                    'include_timeseries_total_loads': True,
                    'include_timeseries_zone_temperatures': False,
                }
            }
        },
        'upgrades': [
            {
                'options': [
                    {
                        'option': 'Parameter|Option',
                    }
                ],
            }
        ]
    }
    n_datapoints = 10
    osw_gen = ResidentialHpxmlWorkflowGenerator(cfg, n_datapoints)
    osw = osw_gen.create_osw(sim_id, building_id, upgrade_idx)

    steps = osw['steps']
    assert len(steps) == 8

    build_existing_model_step = steps[0]
    assert build_existing_model_step['measure_dir_name'] == 'BuildExistingModel'
    assert build_existing_model_step['arguments']['simulation_control_run_period_begin_month'] == 2
    assert build_existing_model_step['arguments']['simulation_control_run_period_begin_day_of_month'] == 1
    assert build_existing_model_step['arguments']['simulation_control_run_period_end_month'] == 2
    assert build_existing_model_step['arguments']['simulation_control_run_period_end_day_of_month'] == 28
    assert build_existing_model_step['arguments']['simulation_control_run_period_calendar_year'] == 2010

    apply_upgrade_step = steps[1]
    assert apply_upgrade_step['measure_dir_name'] == 'ApplyUpgrade'

    hpxml_to_os_step = steps[2]
    assert hpxml_to_os_step['measure_dir_name'] == 'HPXMLtoOpenStudio'

    simulation_output_step = steps[3]
    assert simulation_output_step['measure_dir_name'] == 'ReportSimulationOutput'
    assert simulation_output_step['arguments']['timeseries_frequency'] == 'hourly'
    assert simulation_output_step['arguments']['include_timeseries_total_consumptions'] is True
    assert simulation_output_step['arguments']['include_timeseries_fuel_consumptions'] is False
    assert simulation_output_step['arguments']['include_timeseries_end_use_consumptions'] is True
    assert simulation_output_step['arguments']['include_timeseries_emissions'] is False
    assert simulation_output_step['arguments']['include_timeseries_emission_fuels'] is False
    assert simulation_output_step['arguments']['include_timeseries_emission_end_uses'] is False
    assert simulation_output_step['arguments']['include_timeseries_hot_water_uses'] is False
    assert simulation_output_step['arguments']['include_timeseries_total_loads'] is True
    assert simulation_output_step['arguments']['include_timeseries_component_loads'] is False
    assert simulation_output_step['arguments']['include_timeseries_zone_temperatures'] is False
    assert simulation_output_step['arguments']['include_timeseries_airflows'] is False
    assert simulation_output_step['arguments']['include_timeseries_weather'] is False
    assert simulation_output_step['arguments']['add_timeseries_dst_column'] is True
    assert simulation_output_step['arguments']['add_timeseries_utc_column'] is True

    hpxml_output_step = steps[4]
    assert hpxml_output_step['measure_dir_name'] == 'ReportHPXMLOutput'

    hpxml_output_step = steps[5]
    assert hpxml_output_step['measure_dir_name'] == 'ReportUtilityBills'

    upgrade_costs_step = steps[6]
    assert upgrade_costs_step['measure_dir_name'] == 'UpgradeCosts'

    server_dir_cleanup_step = steps[7]
    assert server_dir_cleanup_step['measure_dir_name'] == 'ServerDirectoryCleanup'


def test_com_default_workflow_generator_basic(mocker):
    sim_id = 'bldb1up1'
    building_id = 1
    upgrade_idx = None
    cfg = {
        'baseline': {
            'n_buildings_represented': 100
        },
        'workflow_generator': {
            'type': 'commercial_default',
            'args': {
            }
        }
    }
    CommercialDefaultWorkflowGenerator.validate(cfg)
    osw_gen = CommercialDefaultWorkflowGenerator(cfg, 10)
    osw = osw_gen.create_osw(sim_id, building_id, upgrade_idx)

    # Should always get SimulationOutputReport
    reporting_measure_step = osw['steps'][1]
    assert reporting_measure_step['measure_dir_name'] == 'SimulationOutputReport'
    assert reporting_measure_step['arguments'] == {}
    assert reporting_measure_step['measure_type'] == 'ReportingMeasure'
    # Should not get TimeseriesCSVExport if excluded in args
    assert len(osw['steps']) == 2


def test_com_default_workflow_generator_with_timeseries(mocker):
    sim_id = 'bldb1up1'
    building_id = 1
    upgrade_idx = None
    cfg = {
        'baseline': {
            'n_buildings_represented': 100
        },
        'workflow_generator': {
            'type': 'commercial_default',
            'args': {
                'timeseries_csv_export': {
                    'reporting_frequency': 'Hourly',
                    'inc_output_variables': 'true'
                }
            }
        }
    }
    CommercialDefaultWorkflowGenerator.validate(cfg)
    osw_gen = CommercialDefaultWorkflowGenerator(cfg, 10)
    osw = osw_gen.create_osw(sim_id, building_id, upgrade_idx)

    # Should always get SimulationOutputReport
    reporting_measure_step = osw['steps'][1]
    assert reporting_measure_step['measure_dir_name'] == 'SimulationOutputReport'
    assert reporting_measure_step['measure_type'] == 'ReportingMeasure'
    assert reporting_measure_step['arguments'] == {}
    # Should get TimeseriesCSVExport if included in args
    reporting_measure_step = osw['steps'][2]
    assert reporting_measure_step['measure_dir_name'] == 'TimeseriesCSVExport'
    assert reporting_measure_step['measure_type'] == 'ReportingMeasure'
    assert reporting_measure_step['arguments']['reporting_frequency'] == 'Hourly'
    assert reporting_measure_step['arguments']['inc_output_variables'] == 'true'


<<<<<<< HEAD
def test_residential_hpxml_hes(mocker):
    sim_id = 'bldb1up1'
    building_id = 1
    upgrade_idx = 0
    cfg = {
        'baseline': {
            'n_buildings_represented': 100
        },
        'workflow_generator': {
            'type': 'residential_hpxml',
            'args': {
                'build_existing_model': {
                    'simulation_control_run_period_begin_month': 2,
                    'simulation_control_run_period_begin_day_of_month': 1,
                    'simulation_control_run_period_end_month': 2,
                    'simulation_control_run_period_end_day_of_month': 28,
                    'simulation_control_run_period_calendar_year': 2010,
                    'os_hescore_directory': '../OpenStudio-HEScore'
                },

                'simulation_output_report': {
                    'timeseries_frequency': 'hourly',
                    'include_timeseries_end_use_consumptions': True,
                    'include_timeseries_total_loads': True,
                    'include_timeseries_zone_temperatures': False,
                }
            }
        },
        'upgrades': [
            {
                'options': [
                    {
                        'option': 'Parameter|Option',
                    }
                ],
            }
        ]
    }
    n_datapoints = 10
    osw_gen = ResidentialHpxmlHesWorkflowGenerator(cfg, n_datapoints)
    osw = osw_gen.create_osw(sim_id, building_id, upgrade_idx)

    steps = osw['steps']
    assert(len(steps) == 6)

    build_existing_model_step = steps[0]
    assert(build_existing_model_step['measure_dir_name'] == 'BuildExistingModel')
    assert(build_existing_model_step['arguments']['simulation_control_run_period_begin_month'] == 2)
    assert(build_existing_model_step['arguments']['simulation_control_run_period_begin_day_of_month'] == 1)
    assert(build_existing_model_step['arguments']['simulation_control_run_period_end_month'] == 2)
    assert(build_existing_model_step['arguments']['simulation_control_run_period_end_day_of_month'] == 28)
    assert(build_existing_model_step['arguments']['simulation_control_run_period_calendar_year'] == 2010)
    assert(build_existing_model_step['arguments']['os_hescore_directory'] == "../../OpenStudio-HEScore")

    apply_upgrade_step = steps[1]
    assert(apply_upgrade_step['measure_dir_name'] == 'ApplyUpgrade')

    simulation_output_step = steps[2]
    assert(simulation_output_step['measure_dir_name'] == 'ReportSimulationOutput')
    assert(simulation_output_step['arguments']['timeseries_frequency'] == 'hourly')
    assert(simulation_output_step['arguments']['include_timeseries_end_use_consumptions'] is True)
    assert(simulation_output_step['arguments']['include_timeseries_total_loads'] is True)
    assert(simulation_output_step['arguments']['include_timeseries_zone_temperatures'] is False)

    hpxml_output_step = steps[3]
    assert(hpxml_output_step['measure_dir_name'] == 'ReportHPXMLOutput')

    upgrade_costs_step = steps[4]
    assert(upgrade_costs_step['measure_dir_name'] == 'UpgradeCosts')

    server_dir_cleanup_step = steps[5]
    assert(server_dir_cleanup_step['measure_dir_name'] == 'ServerDirectoryCleanup')


def test_com_default_workflow_generator(mocker):
    mocker.patch.object(CommercialDefaultWorkflowGenerator, 'validate_measures_and_arguments', return_value=True)
=======
def test_com_default_workflow_generator_extended(mocker):
>>>>>>> 83df92ad
    sim_id = 'bldb1up1'
    building_id = 1
    upgrade_idx = None
    cfg = {
        'baseline': {
            'n_buildings_represented': 100
        },
        'workflow_generator': {
            'type': 'commercial_default',
            'args': {
                'reporting_measures': [
                    {'measure_dir_name': 'f8e23017-894d-4bdf-977f-37e3961e6f42', 'arguments': {
                        'building_summary_section': 'true',
                        'annual_overview_section': 'true',
                        'monthly_overview_section': 'true',
                        'utility_bills_rates_section': 'true',
                        'envelope_section_section': 'true',
                        'space_type_breakdown_section': 'true',
                        'space_type_details_section': 'true',
                        'interior_lighting_section': 'true',
                        'plug_loads_section': 'true',
                        'exterior_light_section': 'true',
                        'water_use_section': 'true',
                        'hvac_load_profile': 'true',
                        'zone_condition_section': 'true',
                        'zone_summary_section': 'true',
                        'zone_equipment_detail_section': 'true',
                        'air_loops_detail_section': 'true',
                        'plant_loops_detail_section': 'true',
                        'outdoor_air_section': 'true',
                        'cost_summary_section': 'true',
                        'source_energy_section': 'true',
                        'schedules_overview_section': 'true'
                    }},
                    {'measure_dir_name': 'SimulationOutputReport'},
                    {'measure_dir_name': 'comstock_sensitivity_reports'},
                    {'measure_dir_name': 'qoi_report'},
                    {'measure_dir_name': 'la_100_qaqc', 'arguments': {'run_qaqc': 'true'}},
                    {'measure_dir_name': 'simulation_settings_check', 'arguments': {'run_sim_settings_checks': 'true'}},
                    {'measure_dir_name': 'run_directory_cleanup'},
                ],
                'timeseries_csv_export': {
                    'reporting_frequency': 'Hourly',
                    'inc_output_variables': 'true'
                }
            }
        }
    }

    CommercialDefaultWorkflowGenerator.validate(cfg)
    CommercialDefaultWorkflowGenerator.validate(cfg)
    osw_gen = CommercialDefaultWorkflowGenerator(cfg, 10)
    osw = osw_gen.create_osw(sim_id, building_id, upgrade_idx)

    # Should always get SimulationOutputReport
    reporting_measure_step = osw['steps'][1]
    assert reporting_measure_step['measure_dir_name'] == 'SimulationOutputReport'
    assert reporting_measure_step['measure_type'] == 'ReportingMeasure'
    assert reporting_measure_step['arguments'] == {}
    # Should get TimeseriesCSVExport if included in args
    reporting_measure_step = osw['steps'][2]
    assert reporting_measure_step['measure_dir_name'] == 'TimeseriesCSVExport'
    assert reporting_measure_step['measure_type'] == 'ReportingMeasure'
    assert reporting_measure_step['arguments']['reporting_frequency'] == 'Hourly'
    assert reporting_measure_step['arguments']['inc_output_variables'] == 'true'
    # Should have the openstudio report
    reporting_measure_step = osw['steps'][3]
    assert reporting_measure_step['measure_dir_name'] == 'f8e23017-894d-4bdf-977f-37e3961e6f42'
    assert reporting_measure_step['measure_type'] == 'ReportingMeasure'
    assert reporting_measure_step['arguments']['building_summary_section'] == 'true'
    assert reporting_measure_step['arguments']['schedules_overview_section'] == 'true'
    # Should have 1 workflow measure plus 9 reporting measures
    assert len(osw['steps']) == 10<|MERGE_RESOLUTION|>--- conflicted
+++ resolved
@@ -407,6 +407,80 @@
     assert server_dir_cleanup_step['measure_dir_name'] == 'ServerDirectoryCleanup'
 
 
+def test_residential_hpxml_hes(mocker):
+    sim_id = 'bldb1up1'
+    building_id = 1
+    upgrade_idx = 0
+    cfg = {
+        'baseline': {
+            'n_buildings_represented': 100
+        },
+        'workflow_generator': {
+            'type': 'residential_hpxml',
+            'args': {
+                'build_existing_model': {
+                    'simulation_control_run_period_begin_month': 2,
+                    'simulation_control_run_period_begin_day_of_month': 1,
+                    'simulation_control_run_period_end_month': 2,
+                    'simulation_control_run_period_end_day_of_month': 28,
+                    'simulation_control_run_period_calendar_year': 2010,
+                    'os_hescore_directory': '../OpenStudio-HEScore'
+                },
+
+                'simulation_output_report': {
+                    'timeseries_frequency': 'hourly',
+                    'include_timeseries_end_use_consumptions': True,
+                    'include_timeseries_total_loads': True,
+                    'include_timeseries_zone_temperatures': False,
+                }
+            }
+        },
+        'upgrades': [
+            {
+                'options': [
+                    {
+                        'option': 'Parameter|Option',
+                    }
+                ],
+            }
+        ]
+    }
+    n_datapoints = 10
+    osw_gen = ResidentialHpxmlHesWorkflowGenerator(cfg, n_datapoints)
+    osw = osw_gen.create_osw(sim_id, building_id, upgrade_idx)
+
+    steps = osw['steps']
+    assert(len(steps) == 6)
+
+    build_existing_model_step = steps[0]
+    assert(build_existing_model_step['measure_dir_name'] == 'BuildExistingModel')
+    assert(build_existing_model_step['arguments']['simulation_control_run_period_begin_month'] == 2)
+    assert(build_existing_model_step['arguments']['simulation_control_run_period_begin_day_of_month'] == 1)
+    assert(build_existing_model_step['arguments']['simulation_control_run_period_end_month'] == 2)
+    assert(build_existing_model_step['arguments']['simulation_control_run_period_end_day_of_month'] == 28)
+    assert(build_existing_model_step['arguments']['simulation_control_run_period_calendar_year'] == 2010)
+    assert(build_existing_model_step['arguments']['os_hescore_directory'] == "../../OpenStudio-HEScore")
+
+    apply_upgrade_step = steps[1]
+    assert(apply_upgrade_step['measure_dir_name'] == 'ApplyUpgrade')
+
+    simulation_output_step = steps[2]
+    assert(simulation_output_step['measure_dir_name'] == 'ReportSimulationOutput')
+    assert(simulation_output_step['arguments']['timeseries_frequency'] == 'hourly')
+    assert(simulation_output_step['arguments']['include_timeseries_end_use_consumptions'] is True)
+    assert(simulation_output_step['arguments']['include_timeseries_total_loads'] is True)
+    assert(simulation_output_step['arguments']['include_timeseries_zone_temperatures'] is False)
+
+    hpxml_output_step = steps[3]
+    assert(hpxml_output_step['measure_dir_name'] == 'ReportHPXMLOutput')
+
+    upgrade_costs_step = steps[4]
+    assert(upgrade_costs_step['measure_dir_name'] == 'UpgradeCosts')
+
+    server_dir_cleanup_step = steps[5]
+    assert(server_dir_cleanup_step['measure_dir_name'] == 'ServerDirectoryCleanup')
+
+
 def test_com_default_workflow_generator_basic(mocker):
     sim_id = 'bldb1up1'
     building_id = 1
@@ -469,86 +543,7 @@
     assert reporting_measure_step['arguments']['inc_output_variables'] == 'true'
 
 
-<<<<<<< HEAD
-def test_residential_hpxml_hes(mocker):
-    sim_id = 'bldb1up1'
-    building_id = 1
-    upgrade_idx = 0
-    cfg = {
-        'baseline': {
-            'n_buildings_represented': 100
-        },
-        'workflow_generator': {
-            'type': 'residential_hpxml',
-            'args': {
-                'build_existing_model': {
-                    'simulation_control_run_period_begin_month': 2,
-                    'simulation_control_run_period_begin_day_of_month': 1,
-                    'simulation_control_run_period_end_month': 2,
-                    'simulation_control_run_period_end_day_of_month': 28,
-                    'simulation_control_run_period_calendar_year': 2010,
-                    'os_hescore_directory': '../OpenStudio-HEScore'
-                },
-
-                'simulation_output_report': {
-                    'timeseries_frequency': 'hourly',
-                    'include_timeseries_end_use_consumptions': True,
-                    'include_timeseries_total_loads': True,
-                    'include_timeseries_zone_temperatures': False,
-                }
-            }
-        },
-        'upgrades': [
-            {
-                'options': [
-                    {
-                        'option': 'Parameter|Option',
-                    }
-                ],
-            }
-        ]
-    }
-    n_datapoints = 10
-    osw_gen = ResidentialHpxmlHesWorkflowGenerator(cfg, n_datapoints)
-    osw = osw_gen.create_osw(sim_id, building_id, upgrade_idx)
-
-    steps = osw['steps']
-    assert(len(steps) == 6)
-
-    build_existing_model_step = steps[0]
-    assert(build_existing_model_step['measure_dir_name'] == 'BuildExistingModel')
-    assert(build_existing_model_step['arguments']['simulation_control_run_period_begin_month'] == 2)
-    assert(build_existing_model_step['arguments']['simulation_control_run_period_begin_day_of_month'] == 1)
-    assert(build_existing_model_step['arguments']['simulation_control_run_period_end_month'] == 2)
-    assert(build_existing_model_step['arguments']['simulation_control_run_period_end_day_of_month'] == 28)
-    assert(build_existing_model_step['arguments']['simulation_control_run_period_calendar_year'] == 2010)
-    assert(build_existing_model_step['arguments']['os_hescore_directory'] == "../../OpenStudio-HEScore")
-
-    apply_upgrade_step = steps[1]
-    assert(apply_upgrade_step['measure_dir_name'] == 'ApplyUpgrade')
-
-    simulation_output_step = steps[2]
-    assert(simulation_output_step['measure_dir_name'] == 'ReportSimulationOutput')
-    assert(simulation_output_step['arguments']['timeseries_frequency'] == 'hourly')
-    assert(simulation_output_step['arguments']['include_timeseries_end_use_consumptions'] is True)
-    assert(simulation_output_step['arguments']['include_timeseries_total_loads'] is True)
-    assert(simulation_output_step['arguments']['include_timeseries_zone_temperatures'] is False)
-
-    hpxml_output_step = steps[3]
-    assert(hpxml_output_step['measure_dir_name'] == 'ReportHPXMLOutput')
-
-    upgrade_costs_step = steps[4]
-    assert(upgrade_costs_step['measure_dir_name'] == 'UpgradeCosts')
-
-    server_dir_cleanup_step = steps[5]
-    assert(server_dir_cleanup_step['measure_dir_name'] == 'ServerDirectoryCleanup')
-
-
-def test_com_default_workflow_generator(mocker):
-    mocker.patch.object(CommercialDefaultWorkflowGenerator, 'validate_measures_and_arguments', return_value=True)
-=======
 def test_com_default_workflow_generator_extended(mocker):
->>>>>>> 83df92ad
     sim_id = 'bldb1up1'
     building_id = 1
     upgrade_idx = None
