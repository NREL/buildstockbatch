from buildstockbatch.workflow_generator.base import WorkflowGeneratorBase
from buildstockbatch.workflow_generator.residential import ResidentialDefaultWorkflowGenerator
from buildstockbatch.workflow_generator.residential_hpxml import ResidentialHpxmlWorkflowGenerator
from buildstockbatch.workflow_generator.commercial import CommercialDefaultWorkflowGenerator
import pytest


def test_apply_logic_recursion():

    apply_logic = WorkflowGeneratorBase.make_apply_logic_arg(['one', 'two', 'three'])
    assert apply_logic == '(one&&two&&three)'

    apply_logic = WorkflowGeneratorBase.make_apply_logic_arg({
        'and': ['one', 'two', 'three']
    })
    assert apply_logic == '(one&&two&&three)'

    apply_logic = WorkflowGeneratorBase.make_apply_logic_arg({
        'or': ['four', 'five', 'six']
    })
    assert apply_logic == '(four||five||six)'

    apply_logic = WorkflowGeneratorBase.make_apply_logic_arg({
        'not': 'seven'
    })
    assert apply_logic == '!seven'

    apply_logic = WorkflowGeneratorBase.make_apply_logic_arg({
        'and': [
            {'not': 'abc'},
            {'or': [
                'def',
                'ghi'
            ]},
            'jkl',
            'mno'
        ]
    })
    assert apply_logic == '(!abc&&(def||ghi)&&jkl&&mno)'


def test_residential_package_apply(mocker):
    mocker.patch.object(ResidentialDefaultWorkflowGenerator, 'validate_measures_and_arguments', return_value=True)
    sim_id = 'bldg1up1'
    building_id = 1
    upgrade_idx = 0
    cfg = {
        'baseline': {
            'n_buildings_represented': 100
        },
        'workflow_generator': {
            'type': 'residential_default',
            'args': {}
        },
        'upgrades': [
            {
                'upgrade_name': 'upgrade 1',
                'options': [
                    {
                        'option': 'option name',
                        'lifetime': 10,
                        'apply_logic': [
                            'one',
                            {'not': 'two'}
                        ],
                        'costs': [{
                            'value': 10,
                            'multiplier': 'sq.ft.'
                        }]
                    }
                ],
                'package_apply_logic': ['three', 'four', {'or': ['five', 'six']}]
            }
        ]
    }
    osw_gen = ResidentialDefaultWorkflowGenerator(cfg, 10)
    osw = osw_gen.create_osw(sim_id, building_id, upgrade_idx)
    upg_step = osw['steps'][2]
    assert upg_step['measure_dir_name'] == 'ApplyUpgrade'
    assert upg_step['arguments']['option_1'] == cfg['upgrades'][0]['options'][0]['option']
    assert upg_step['arguments']['package_apply_logic'] == WorkflowGeneratorBase.make_apply_logic_arg(cfg['upgrades'][0]['package_apply_logic'])  # noqa E501


def test_residential_simulation_controls_config(mocker):
    mocker.patch.object(ResidentialDefaultWorkflowGenerator, 'validate_measures_and_arguments', return_value=True)
    sim_id = 'bldb1up1'
    building_id = 1
    upgrade_idx = None
    cfg = {
        'baseline': {
            'n_buildings_represented': 100
        },
        'workflow_generator': {
            'type': 'residential_default',
            'args': {}
        },
    }
    n_datapoints = 10
    osw_gen = ResidentialDefaultWorkflowGenerator(cfg, n_datapoints)
    osw = osw_gen.create_osw(sim_id, building_id, upgrade_idx)
    step0 = osw['steps'][0]
    assert step0['measure_dir_name'] == 'ResidentialSimulationControls'
    default_args = {
        'timesteps_per_hr': 6,
        'begin_month': 1,
        'begin_day_of_month': 1,
        'end_month': 12,
        'end_day_of_month': 31,
        'calendar_year': 2007
    }
    for k, v in default_args.items():
        assert step0['arguments'][k] == v
    cfg['workflow_generator']['args']['residential_simulation_controls'] = {
        'timesteps_per_hr': 2,
        'begin_month': 7
    }
    osw_gen = ResidentialDefaultWorkflowGenerator(cfg, n_datapoints)
    osw = osw_gen.create_osw(sim_id, building_id, upgrade_idx)
    args = osw['steps'][0]['arguments']
    assert args['timesteps_per_hr'] == 2
    assert args['begin_month'] == 7
    for argname in ('begin_day_of_month', 'end_month', 'end_day_of_month', 'calendar_year'):
        assert args[argname] == default_args[argname]


def test_residential_simulation_weight(mocker):
    cfg = {
        'baseline': {
            'n_buildings_represented': 1000
        },
        'workflow_generator': {
            'type': 'residential_default',
            'args': {}
        }
    }
    n_datapoints = 10
    sim_id = 'bldb1up1'
    building_id = 1
    upgrade_idx = None
    osw_gen = ResidentialDefaultWorkflowGenerator(cfg, n_datapoints)
    osw = osw_gen.create_osw(sim_id, building_id, upgrade_idx)
    assert osw['steps'][1]['arguments']['sample_weight'] == pytest.approx(100, abs=1e-6)


def test_timeseries_csv_export(mocker):
    mocker.patch.object(ResidentialDefaultWorkflowGenerator, 'validate_measures_and_arguments', return_value=True)
    sim_id = 'bldb1up1'
    building_id = 1
    upgrade_idx = None
    cfg = {
        'baseline': {
            'n_buildings_represented': 100
        },
        'workflow_generator': {
            'type': 'residential_default',
            'args': {
                'timeseries_csv_export': {
                    'reporting_frequency': 'Timestep',
                    'output_variables': 'Zone Mean Air Temperature'
                }
            }
        }
    }
    n_datapoints = 10
    osw_gen = ResidentialDefaultWorkflowGenerator(cfg, n_datapoints)
    osw = osw_gen.create_osw(sim_id, building_id, upgrade_idx)
    timeseries_step = osw['steps'][-2]
    assert timeseries_step['measure_dir_name'] == 'TimeseriesCSVExport'
    default_args = {
        'reporting_frequency': 'Hourly',
        'include_enduse_subcategories': False,
        'output_variables': ''
    }
    osw_gen = ResidentialDefaultWorkflowGenerator(cfg, n_datapoints)
    osw = osw_gen.create_osw(sim_id, building_id, upgrade_idx)
    args = osw['steps'][-2]['arguments']
    assert args['reporting_frequency'] == 'Timestep'
    assert args['output_variables'] == 'Zone Mean Air Temperature'
    for argname in ('include_enduse_subcategories',):
        assert args[argname] == default_args[argname]


def test_additional_reporting_measures(mocker):
    mocker.patch.object(ResidentialDefaultWorkflowGenerator, 'validate_measures_and_arguments', return_value=True)
    sim_id = 'bldb1up1'
    building_id = 1
    upgrade_idx = None
    cfg = {
        'baseline': {
            'n_buildings_represented': 100
        },
        'workflow_generator': {
            'type': 'residential_default',
            'args': {
                'reporting_measures': [
                    {'measure_dir_name': 'ReportingMeasure1'},
                    {'measure_dir_name': 'ReportingMeasure2', 'arguments': {'arg1': 'asdf', 'arg2': 'jkl'}}
                ]
            }
        }
    }
    ResidentialDefaultWorkflowGenerator.validate(cfg)
    osw_gen = ResidentialDefaultWorkflowGenerator(cfg, 10)
    osw = osw_gen.create_osw(sim_id, building_id, upgrade_idx)
    reporting_measure_1_step = osw['steps'][-3]
    assert reporting_measure_1_step['measure_dir_name'] == 'ReportingMeasure1'
    assert reporting_measure_1_step['arguments'] == {}
    assert reporting_measure_1_step['measure_type'] == 'ReportingMeasure'
    reporting_measure_2_step = osw['steps'][-2]
    assert reporting_measure_2_step['measure_dir_name'] == 'ReportingMeasure2'
    assert reporting_measure_2_step['arguments']['arg1'] == 'asdf'
    assert reporting_measure_2_step['arguments']['arg2'] == 'jkl'
    assert len(reporting_measure_2_step['arguments'])
    assert reporting_measure_2_step['measure_type'] == 'ReportingMeasure'


def test_ignore_measures_argument(mocker):
    mocker.patch.object(ResidentialDefaultWorkflowGenerator, 'validate_measures_and_arguments', return_value=True)
    sim_id = 'bldb1up1'
    building_id = 1
    upgrade_idx = None
    cfg = {
        'baseline': {
            'n_buildings_represented': 100,
        },
        'workflow_generator': {
            'type': 'residential_default',
            'args': {
                'measures_to_ignore': [
                    'ResidentialApplianceCookingRange',
                    'ResidentialApplianceDishwasher',
                    'ResidentialApplianceClothesWasher',
                    'ResidentialApplianceClothesDryer',
                    'ResidentialApplianceRefrigerator'
                ]
            }
        }
    }
    osw_gen = ResidentialDefaultWorkflowGenerator(cfg, 10)
    osw = osw_gen.create_osw(sim_id, building_id, upgrade_idx)
    measure_step = None
    for step in osw['steps']:
        if step['measure_dir_name'] == 'BuildExistingModel':
            measure_step = step
            break
    assert measure_step is not None, osw
    assert 'measures_to_ignore' in measure_step['arguments'], measure_step
    assert measure_step['arguments']['measures_to_ignore'] == 'ResidentialApplianceCookingRange|' + \
        'ResidentialApplianceDishwasher|ResidentialApplianceClothesWasher|' + \
        'ResidentialApplianceClothesDryer|ResidentialApplianceRefrigerator', measure_step


def test_default_apply_upgrade(mocker):
    mocker.patch.object(ResidentialDefaultWorkflowGenerator, 'validate_measures_and_arguments', return_value=True)
    sim_id = 'bldg1up1'
    building_id = 1
    upgrade_idx = 0
    cfg = {
        'baseline': {
            'n_buildings_represented': 100
        },
        'workflow_generator': {
            'type': 'residential_default',
            'args': {}
        },
        'upgrades': [
            {
                'options': [
                    {
                        'option': 'Parameter|Option',
                    }
                ],
            }
        ]
    }
    osw_gen = ResidentialDefaultWorkflowGenerator(cfg, 10)
    osw = osw_gen.create_osw(sim_id, building_id, upgrade_idx)
    for step in osw['steps']:
        if step['measure_dir_name'] == 'ApplyUpgrade':
            break
    assert step['measure_dir_name'] == 'ApplyUpgrade'
    assert len(step['arguments']) == 2
    assert step['arguments']['run_measure'] == 1
    assert step['arguments']['option_1'] == 'Parameter|Option'


def test_simulation_output(mocker):
    mocker.patch.object(ResidentialDefaultWorkflowGenerator, 'validate_measures_and_arguments', return_value=True)
    sim_id = 'bldb1up1'
    building_id = 1
    upgrade_idx = None
    cfg = {
        'baseline': {
            'n_buildings_represented': 100
        },
        'workflow_generator': {
            'type': 'residential_default',
            'args': {
                'simulation_output': {
                    'include_enduse_subcategories': True
                }
            }
        }
    }
    n_datapoints = 10
    osw_gen = ResidentialDefaultWorkflowGenerator(cfg, n_datapoints)
    osw = osw_gen.create_osw(sim_id, building_id, upgrade_idx)
    simulation_output_step = osw['steps'][-2]
    assert simulation_output_step['measure_dir_name'] == 'SimulationOutputReport'
    default_args = {
        'include_enduse_subcategories': False
    }
    osw_gen = ResidentialDefaultWorkflowGenerator(cfg, n_datapoints)
    osw = osw_gen.create_osw(sim_id, building_id, upgrade_idx)
    args = osw['steps'][-2]['arguments']
    for argname in ('include_enduse_subcategories',):
        assert args[argname] != default_args[argname]


def test_residential_hpxml(mocker):
    sim_id = 'bldb1up1'
    building_id = 1
    upgrade_idx = 0
    cfg = {
        'baseline': {
            'n_buildings_represented': 100
        },
        'workflow_generator': {
            'type': 'residential_hpxml',
            'args': {
                'build_existing_model': {
                    'simulation_control_run_period_begin_month': 2,
                    'simulation_control_run_period_begin_day_of_month': 1,
                    'simulation_control_run_period_end_month': 2,
                    'simulation_control_run_period_end_day_of_month': 28,
                    'simulation_control_run_period_calendar_year': 2010,
                },
                'simulation_output_report': {
                    'timeseries_frequency': 'hourly',
                    'include_timeseries_total_consumptions': True,
                    'include_timeseries_end_use_consumptions': True,
                    'include_timeseries_total_loads': True,
                    'include_timeseries_zone_temperatures': False,
                }
            }
        },
        'upgrades': [
            {
                'options': [
                    {
                        'option': 'Parameter|Option',
                    }
                ],
            }
        ]
    }
    n_datapoints = 10
    osw_gen = ResidentialHpxmlWorkflowGenerator(cfg, n_datapoints)
    osw = osw_gen.create_osw(sim_id, building_id, upgrade_idx)

    steps = osw['steps']
<<<<<<< HEAD
    assert(len(steps) == 7)
=======
    assert len(steps) == 6
>>>>>>> 3efa3c87

    build_existing_model_step = steps[0]
    assert build_existing_model_step['measure_dir_name'] == 'BuildExistingModel'
    assert build_existing_model_step['arguments']['simulation_control_run_period_begin_month'] == 2
    assert build_existing_model_step['arguments']['simulation_control_run_period_begin_day_of_month'] == 1
    assert build_existing_model_step['arguments']['simulation_control_run_period_end_month'] == 2
    assert build_existing_model_step['arguments']['simulation_control_run_period_end_day_of_month'] == 28
    assert build_existing_model_step['arguments']['simulation_control_run_period_calendar_year'] == 2010

    apply_upgrade_step = steps[1]
    assert apply_upgrade_step['measure_dir_name'] == 'ApplyUpgrade'

<<<<<<< HEAD
    apply_upgrade_step = steps[2]
    assert(apply_upgrade_step['measure_dir_name'] == 'HPXMLtoOpenStudio')

    simulation_output_step = steps[3]
    assert(simulation_output_step['measure_dir_name'] == 'ReportSimulationOutput')
    assert(simulation_output_step['arguments']['timeseries_frequency'] == 'hourly')
    assert(simulation_output_step['arguments']['include_timeseries_total_consumptions'] is True)
    assert(simulation_output_step['arguments']['include_timeseries_fuel_consumptions'] is False)
    assert(simulation_output_step['arguments']['include_timeseries_end_use_consumptions'] is True)
    assert(simulation_output_step['arguments']['include_timeseries_emissions'] is False)
    assert(simulation_output_step['arguments']['include_timeseries_emission_fuels'] is False)
    assert(simulation_output_step['arguments']['include_timeseries_emission_end_uses'] is False)
    assert(simulation_output_step['arguments']['include_timeseries_hot_water_uses'] is False)
    assert(simulation_output_step['arguments']['include_timeseries_total_loads'] is True)
    assert(simulation_output_step['arguments']['include_timeseries_component_loads'] is False)
    assert(simulation_output_step['arguments']['include_timeseries_zone_temperatures'] is False)
    assert(simulation_output_step['arguments']['include_timeseries_airflows'] is False)
    assert(simulation_output_step['arguments']['include_timeseries_weather'] is False)
    assert(simulation_output_step['arguments']['add_timeseries_dst_column'] is True)
    assert(simulation_output_step['arguments']['add_timeseries_utc_column'] is True)

    hpxml_output_step = steps[4]
    assert(hpxml_output_step['measure_dir_name'] == 'ReportHPXMLOutput')

    upgrade_costs_step = steps[5]
    assert(upgrade_costs_step['measure_dir_name'] == 'UpgradeCosts')

    server_dir_cleanup_step = steps[6]
    assert(server_dir_cleanup_step['measure_dir_name'] == 'ServerDirectoryCleanup')
=======
    simulation_output_step = steps[2]
    assert simulation_output_step['measure_dir_name'] == 'ReportSimulationOutput'
    assert simulation_output_step['arguments']['timeseries_frequency'] == 'hourly'
    assert simulation_output_step['arguments']['include_timeseries_total_consumptions'] is True
    assert simulation_output_step['arguments']['include_timeseries_fuel_consumptions'] is False
    assert simulation_output_step['arguments']['include_timeseries_end_use_consumptions'] is True
    assert simulation_output_step['arguments']['include_timeseries_emissions'] is False
    assert simulation_output_step['arguments']['include_timeseries_emission_fuels'] is False
    assert simulation_output_step['arguments']['include_timeseries_emission_end_uses'] is False
    assert simulation_output_step['arguments']['include_timeseries_hot_water_uses'] is False
    assert simulation_output_step['arguments']['include_timeseries_total_loads'] is True
    assert simulation_output_step['arguments']['include_timeseries_component_loads'] is False
    assert simulation_output_step['arguments']['include_timeseries_zone_temperatures'] is False
    assert simulation_output_step['arguments']['include_timeseries_airflows'] is False
    assert simulation_output_step['arguments']['include_timeseries_weather'] is False
    assert simulation_output_step['arguments']['add_timeseries_dst_column'] is True
    assert simulation_output_step['arguments']['add_timeseries_utc_column'] is True

    hpxml_output_step = steps[3]
    assert hpxml_output_step['measure_dir_name'] == 'ReportHPXMLOutput'

    upgrade_costs_step = steps[4]
    assert upgrade_costs_step['measure_dir_name'] == 'UpgradeCosts'

    server_dir_cleanup_step = steps[5]
    assert server_dir_cleanup_step['measure_dir_name'] == 'ServerDirectoryCleanup'
>>>>>>> 3efa3c87


def test_com_default_workflow_generator(mocker):
    mocker.patch.object(CommercialDefaultWorkflowGenerator, 'validate_measures_and_arguments', return_value=True)
    sim_id = 'bldb1up1'
    building_id = 1
    upgrade_idx = None
    cfg = {
        'baseline': {
            'n_buildings_represented': 100
        },
        'workflow_generator': {
            'type': 'commercial_default',
            'args': {
                'reporting_measures': [
                    {'measure_dir_name': 'ReportingMeasure1'},
                    {'measure_dir_name': 'ReportingMeasure2', 'arguments': {'arg1': 'asdf', 'arg2': 'jkl'}}
                ]
            }
        }
    }
    CommercialDefaultWorkflowGenerator.validate(cfg)
    osw_gen = CommercialDefaultWorkflowGenerator(cfg, 10)
    osw = osw_gen.create_osw(sim_id, building_id, upgrade_idx)
    reporting_measure_1_step = osw['steps'][-2]
    assert reporting_measure_1_step['measure_dir_name'] == 'ReportingMeasure1'
    assert reporting_measure_1_step['arguments'] == {}
    assert reporting_measure_1_step['measure_type'] == 'ReportingMeasure'
    reporting_measure_2_step = osw['steps'][-1]
    assert reporting_measure_2_step['measure_dir_name'] == 'ReportingMeasure2'
    assert reporting_measure_2_step['arguments']['arg1'] == 'asdf'
    assert reporting_measure_2_step['arguments']['arg2'] == 'jkl'
    assert len(reporting_measure_2_step['arguments'])
    assert reporting_measure_2_step['measure_type'] == 'ReportingMeasure'<|MERGE_RESOLUTION|>--- conflicted
+++ resolved
@@ -359,11 +359,7 @@
     osw = osw_gen.create_osw(sim_id, building_id, upgrade_idx)
 
     steps = osw['steps']
-<<<<<<< HEAD
-    assert(len(steps) == 7)
-=======
-    assert len(steps) == 6
->>>>>>> 3efa3c87
+    assert len(steps) == 7
 
     build_existing_model_step = steps[0]
     assert build_existing_model_step['measure_dir_name'] == 'BuildExistingModel'
@@ -376,38 +372,10 @@
     apply_upgrade_step = steps[1]
     assert apply_upgrade_step['measure_dir_name'] == 'ApplyUpgrade'
 
-<<<<<<< HEAD
     apply_upgrade_step = steps[2]
-    assert(apply_upgrade_step['measure_dir_name'] == 'HPXMLtoOpenStudio')
+    assert apply_upgrade_step['measure_dir_name'] == 'HPXMLtoOpenStudio'
 
     simulation_output_step = steps[3]
-    assert(simulation_output_step['measure_dir_name'] == 'ReportSimulationOutput')
-    assert(simulation_output_step['arguments']['timeseries_frequency'] == 'hourly')
-    assert(simulation_output_step['arguments']['include_timeseries_total_consumptions'] is True)
-    assert(simulation_output_step['arguments']['include_timeseries_fuel_consumptions'] is False)
-    assert(simulation_output_step['arguments']['include_timeseries_end_use_consumptions'] is True)
-    assert(simulation_output_step['arguments']['include_timeseries_emissions'] is False)
-    assert(simulation_output_step['arguments']['include_timeseries_emission_fuels'] is False)
-    assert(simulation_output_step['arguments']['include_timeseries_emission_end_uses'] is False)
-    assert(simulation_output_step['arguments']['include_timeseries_hot_water_uses'] is False)
-    assert(simulation_output_step['arguments']['include_timeseries_total_loads'] is True)
-    assert(simulation_output_step['arguments']['include_timeseries_component_loads'] is False)
-    assert(simulation_output_step['arguments']['include_timeseries_zone_temperatures'] is False)
-    assert(simulation_output_step['arguments']['include_timeseries_airflows'] is False)
-    assert(simulation_output_step['arguments']['include_timeseries_weather'] is False)
-    assert(simulation_output_step['arguments']['add_timeseries_dst_column'] is True)
-    assert(simulation_output_step['arguments']['add_timeseries_utc_column'] is True)
-
-    hpxml_output_step = steps[4]
-    assert(hpxml_output_step['measure_dir_name'] == 'ReportHPXMLOutput')
-
-    upgrade_costs_step = steps[5]
-    assert(upgrade_costs_step['measure_dir_name'] == 'UpgradeCosts')
-
-    server_dir_cleanup_step = steps[6]
-    assert(server_dir_cleanup_step['measure_dir_name'] == 'ServerDirectoryCleanup')
-=======
-    simulation_output_step = steps[2]
     assert simulation_output_step['measure_dir_name'] == 'ReportSimulationOutput'
     assert simulation_output_step['arguments']['timeseries_frequency'] == 'hourly'
     assert simulation_output_step['arguments']['include_timeseries_total_consumptions'] is True
@@ -425,15 +393,14 @@
     assert simulation_output_step['arguments']['add_timeseries_dst_column'] is True
     assert simulation_output_step['arguments']['add_timeseries_utc_column'] is True
 
-    hpxml_output_step = steps[3]
+    hpxml_output_step = steps[4]
     assert hpxml_output_step['measure_dir_name'] == 'ReportHPXMLOutput'
 
-    upgrade_costs_step = steps[4]
+    upgrade_costs_step = steps[5]
     assert upgrade_costs_step['measure_dir_name'] == 'UpgradeCosts'
 
-    server_dir_cleanup_step = steps[5]
+    server_dir_cleanup_step = steps[6]
     assert server_dir_cleanup_step['measure_dir_name'] == 'ServerDirectoryCleanup'
->>>>>>> 3efa3c87
 
 
 def test_com_default_workflow_generator(mocker):
