buildstock_directory: str()
project_directory: str(required=True)
weather_files_path: str(required=False)
weather_files_url: str(required=False)
stock_type: enum('residential', 'commercial', required=True)
eagle: include('hpc-spec', required=False)
aws: include('aws-spec', required=False)
output_directory: str(required=False)
sys_image_dir: str(required=False)
baseline: include('sim-spec', required=True)
timeseries_csv_export: map(required=False)
upgrades: list(include('upgrade-spec'), required=False)
downselect: include('downselect-spec',required=False)
postprocessing: include('postprocessing-spec', required=False)
residential_simulation_controls: map(required=False)
reporting_measures: list(str(), required=False)
schema_version: num(required=False)
---
aws-spec:
  job_identifier: regex('^[a-zA-Z]\w{,9}$', required=True)
  s3: include('s3-aws-postprocessing-spec', required=True)
  region: str(required=True)
  use_spot: bool(required=False)
  spot_bid_percent: num(min=1, max=100, required=False)
  batch_array_size: num(min=1, max=10000, required=True)
  notifications_email: regex('^[a-zA-Z0-9_.+-]+@[a-zA-Z0-9-]+\.[a-zA-Z0-9-.]+$', required=True)
  emr: include('aws-emr-spec', required=False)

aws-emr-spec:
  master_instance_type: str(required=False)
  slave_instance_type: str(required=False)
  slave_instance_count: int(min=1, required=False)
  dask_worker_vcores: int(min=1, required=False)

hpc-spec:
  account: str(required=True)
  minutes_per_sim: int(max=120, required=False)
  n_jobs: int(required=False)
  postprocessing: include('hpc-postprocessing-spec', required=False)
  sampling: include('sampling-spec', required=False)

hpc-postprocessing-spec:
  time: int(required=True)
  n_workers: int(required=False)

sampling-spec:
  time: int(required=True)

sim-spec:
  n_datapoints: int(required=False)
  n_buildings_represented: int(required=False)
  measures: list(include('measure-spec'), required=False)
  precomputed_sample: str(required=False)
  buildstock_csv: str(required=False)
  skip_sims: bool(required=False)
<<<<<<< HEAD
  ignore_measures: list(required=False)
  sampling_algorithm: str(required=False)
  osw_template: str(required=False)
  include_qaqc: bool(required=False)
=======
  measures_to_ignore: list(str(), required=False)
  sampling_algorithm: enum('sobol', required=False)

>>>>>>> 01d37e2d
measure-spec:
  measure_dir_name: str(required=True)
  arguments: map(required=False)

upgrade-spec:
  upgrade_name: str(required=True)
  options: list(include('option-spec'), required=True)
  package_apply_logic: include('apply-logic-spec', required=False)
  reference_scenario: str(required=False)

option-spec:
  option: include('param_option-spec', required=True)
  apply_logic: include('apply-logic-spec', required=False)
  costs: list(include('cost-spec'), required=False)
  lifetime: num(required=False)

param_option-spec: str(exclude=':(){}[]')

apply-logic-spec: >
  any(
    list(
      include('and-spec'),
      include('or-spec'),
      include('not-spec'),
      include('param_option-spec'),
    ),
    include('and-spec'),
    include('or-spec'),
    include('not-spec'),
    include('param_option-spec')
  )
or-spec:
  or: list(include('apply-logic-spec'))
and-spec:
  and: list(include('apply-logic-spec'))
not-spec:
  not: any(include('apply-logic-spec'), list(include('apply-logic-spec')))

cost-spec:
  value: num(required=True)
  multiplier: str(required=True)

downselect-spec:
  resample: bool(required=False)
  logic: include('apply-logic-spec', required=False)

postprocessing-spec:
  aws: include('aws-postprocessing-spec', required=False)
  aggregate_timeseries: bool(required=False)

aws-postprocessing-spec:
  region_name: str(required=False)
  s3: include('s3-aws-postprocessing-spec', required=True)
  athena: include('athena-aws-postprocessing-spec', required=False)

s3-aws-postprocessing-spec:
  bucket: str(required=True)
  prefix: str(required=True)

athena-aws-postprocessing-spec:
  glue_service_role: str(required=False)
  database_name: str(required=True)
  max_crawling_time: num(requried=False)<|MERGE_RESOLUTION|>--- conflicted
+++ resolved
@@ -53,16 +53,11 @@
   precomputed_sample: str(required=False)
   buildstock_csv: str(required=False)
   skip_sims: bool(required=False)
-<<<<<<< HEAD
-  ignore_measures: list(required=False)
-  sampling_algorithm: str(required=False)
+  measures_to_ignore: list(str(), required=False)
+  sampling_algorithm: enum('sobol', required=False)
   osw_template: str(required=False)
   include_qaqc: bool(required=False)
-=======
-  measures_to_ignore: list(str(), required=False)
-  sampling_algorithm: enum('sobol', required=False)
 
->>>>>>> 01d37e2d
 measure-spec:
   measure_dir_name: str(required=True)
   arguments: map(required=False)
