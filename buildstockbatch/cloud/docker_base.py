--- conflicted
+++ resolved
@@ -32,11 +32,7 @@
 import time
 
 from buildstockbatch import postprocessing
-<<<<<<< HEAD
 from buildstockbatch.base import BuildStockBatchBase, ValidationError
-=======
-from buildstockbatch.base import BuildStockBatchBase
->>>>>>> 59a307dc
 from buildstockbatch.utils import ContainerRuntime, calc_hash_for_file, compress_file, read_csv, get_bool_env_var
 
 logger = logging.getLogger(__name__)
@@ -566,7 +562,6 @@
             elif os.path.isfile(item):
                 os.remove(item)
 
-<<<<<<< HEAD
     def find_missing_tasks(self, expected):
         """Creates a file with a list of task numbers that are missing results.
 
@@ -600,43 +595,24 @@
         """
         Log a summary of how many simulations succeeded, failed, or ended with other statuses.
 
-        Uses the `completed_status` column of the files in results_csvs/results_*.csv.gz.
-=======
-    def log_summary(self):
-        """
-        Log a summary of how many simulations succeeded, failed, or ended with other statuses.
         Uses the `completed_status` column of the files in results/parquet/.../results_up*.parquet.
->>>>>>> 59a307dc
         """
         fs = self.get_fs()
         # Summary of simulation statuses across all upgrades
         status_summary = {}
         total_counts = collections.defaultdict(int)
 
-<<<<<<< HEAD
-        results_csv_dir = f"{self.results_dir}/results_csvs/"
-        try:
-            results_files = fs.ls(results_csv_dir)
-        except FileNotFoundError:
-            logger.info(f"No results CSV files found at {results_csv_dir}")
-=======
         results_glob = f"{self.results_dir}/parquet/**/results_up*.parquet"
         try:
             results_files = fs.glob(results_glob)
         except FileNotFoundError:
             logger.info(f"No results parquet files found at {results_glob}")
->>>>>>> 59a307dc
             return
 
         for result in results_files:
             upgrade_id = result.split(".")[0][-2:]
             with fs.open(result) as f:
-<<<<<<< HEAD
-                with gzip.open(f) as gf:
-                    df = pd.read_csv(gf, usecols=["completed_status"])
-=======
                 df = pd.read_parquet(f, columns=["completed_status"])
->>>>>>> 59a307dc
             # Dict mapping from status (e.g. "Success") to count
             statuses = df.groupby("completed_status").size().to_dict()
             status_summary[upgrade_id] = statuses
