--- conflicted
+++ resolved
@@ -50,13 +50,8 @@
 
 class BuildStockBatchBase(object):
 
-<<<<<<< HEAD
-    OS_VERSION = '3.0.0'
-    # OS_SHA = '1c9617fa4e' # FIXME: not included in singularity image filename anymore?
-=======
-    DEFAULT_OS_VERSION = '2.9.1'
-    DEFAULT_OS_SHA = '3472e8b799'
->>>>>>> 91e3ade1
+    DEFAULT_OS_VERSION = '3.0.0'
+    # DEFAULT_OS_SHA = '1c9617fa4e' # FIXME: not included in singularity image filename anymore?
     LOGO = '''
      _ __         _     __,              _ __
     ( /  )    o  //   /(    _/_       / ( /  )     _/_    /
@@ -251,11 +246,7 @@
         # and copy it to the results directory
         timeseries_filepath = os.path.join(sim_dir, 'run', 'results_timeseries.csv')
         if os.path.isfile(timeseries_filepath):
-<<<<<<< HEAD
             tsdf = pd.read_csv(timeseries_filepath, parse_dates=['Time'], skiprows=[1])
-=======
-            tsdf = pd.read_csv(timeseries_filepath, parse_dates=[0])
->>>>>>> 91e3ade1
             postprocessing.write_dataframe_as_parquet(
                 tsdf,
                 dest_fs,
