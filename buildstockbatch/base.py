# -*- coding: utf-8 -*-

"""
buildstockbatch.base
~~~~~~~~~~~~~~~
This is the base class mixed into the deployment specific classes (i.e. kestrel, local)

:author: Noel Merket
:copyright: (c) 2018 by The Alliance for Sustainable Energy
:license: BSD-3
"""

from dask.distributed import Client
import difflib
from fsspec.implementations.local import LocalFileSystem
import logging
from lxml import objectify
import os
import numpy as np
import pandas as pd
import pyarrow as pa
import re
import requests
import semver
import shutil
import subprocess
import tempfile
import yamale
import zipfile
import csv
from collections import defaultdict, Counter
import pprint

from buildstockbatch.__version__ import __schema_version__
from buildstockbatch import sampler, workflow_generator, postprocessing
from buildstockbatch.exc import SimulationExists, ValidationError
from buildstockbatch.utils import path_rel_to_file, get_project_configuration, read_csv
from buildstockbatch.__version__ import __version__ as bsb_version

logger = logging.getLogger(__name__)


class BuildStockBatchBase(object):
    # http://openstudio-builds.s3-website-us-east-1.amazonaws.com
    DEFAULT_OS_VERSION = "3.6.1"
    DEFAULT_OS_SHA = "bb9481519e"
    CONTAINER_RUNTIME = None
    LOGO = """
     _ __         _     __,              _ __
    ( /  )    o  //   /(    _/_       / ( /  )     _/_    /
     /--< , ,,  // __/  `.  /  __ _, /<  /--< __,  /  _, /
    /___/(_/_(_(/_(_/_(___)(__(_)(__/ |_/___/(_/(_(__(__/ /_
      Executing BuildStock projects with grace since 2018

"""

    def __init__(self, project_filename):
        self.project_filename = os.path.abspath(project_filename)

        # Load project file to self.cfg
        self.cfg = get_project_configuration(project_filename)

        self.buildstock_dir = self.cfg["buildstock_directory"]
        if not os.path.isdir(self.buildstock_dir):
            raise FileNotFoundError(f"buildstock_directory = {self.buildstock_dir} is not a directory.")
        self.project_dir = os.path.join(self.buildstock_dir, self.cfg["project_directory"])
        if not os.path.isdir(self.project_dir):
            raise FileNotFoundError(f"project_directory = {self.project_dir} is not a directory.")

        if self.cfg["workflow_generator"]["type"] == "residential_hpxml_hes":
            self.os_hescore_dir = self.cfg["workflow_generator"]["args"]["build_existing_model"]["os_hescore_directory"]
        else:
            self.os_hescore_dir = None

        if self.cfg["workflow_generator"]["type"] == "residential_hpxml_hes":
            self.os_hescore_dir = self.cfg["workflow_generator"]["args"]["build_existing_model"]["os_hescore_directory"]
        else:
            self.os_hescore_dir = None

        # Load in OS_VERSION and OS_SHA arguments if they exist in the YAML,
        # otherwise use defaults specified here.
        self.os_version = self.cfg.get("os_version", self.DEFAULT_OS_VERSION)
        self.os_sha = self.cfg.get("os_sha", self.DEFAULT_OS_SHA)
        logger.debug(f"Using OpenStudio version: {self.os_version} with SHA: {self.os_sha}")

    @staticmethod
    def get_sampler_class(sampler_name):
        sampler_class_name = "".join(x.capitalize() for x in sampler_name.strip().split("_")) + "Sampler"
        return getattr(sampler, sampler_class_name)

    @staticmethod
    def get_workflow_generator_class(workflow_generator_name):
        workflow_generator_class_name = (
            "".join(x.capitalize() for x in workflow_generator_name.strip().split("_")) + "WorkflowGenerator"
        )
        return getattr(workflow_generator, workflow_generator_class_name)

    @property
    def sampler(self):
        # Select a sampler
        Sampler = self.get_sampler_class(self.cfg["sampler"]["type"])
        return Sampler(self, **self.cfg["sampler"].get("args", {}))

    @staticmethod
    def openstudio_exe():
        return os.environ.get("OPENSTUDIO_EXE", "openstudio")

    def path_rel_to_projectfile(self, x):
        return path_rel_to_file(self.project_filename, x)

    def _get_weather_files(self):
        if "weather_files_path" in self.cfg:
            logger.debug("Copying weather files")
            weather_file_path = self.cfg["weather_files_path"]
            with zipfile.ZipFile(weather_file_path, "r") as zf:
                logger.debug("Extracting weather files to: {}".format(self.weather_dir))
                zf.extractall(self.weather_dir)
        else:
            logger.debug("Downloading weather files")
            r = requests.get(self.cfg["weather_files_url"], stream=True)
            with tempfile.TemporaryFile(dir=os.environ.get("LOCAL_SCRATCH")) as f:
                for chunk in r.iter_content(chunk_size=1024):
                    if chunk:
                        f.write(chunk)
                f.seek(0)
                with zipfile.ZipFile(f, "r") as zf:
                    logger.debug("Extracting weather files to: {}".format(self.weather_dir))
                    zf.extractall(self.weather_dir)

    @property
    def weather_dir(self):
        raise NotImplementedError

    @property
    def results_dir(self):
        raise NotImplementedError

    @property
    def output_dir(self):
        raise NotImplementedError

    @property
    def skip_baseline_sims(self):
        baseline_skip = self.cfg["baseline"].get("skip_sims", False)
        return baseline_skip

    @classmethod
    def get_reporting_measures(cls, cfg):
        if "reporting_measure_names" in cfg:
            return cfg["reporting_measure_names"]

        WorkflowGenerator = cls.get_workflow_generator_class(cfg["workflow_generator"]["type"])
        wg = WorkflowGenerator(cfg, 1)  # Number of datapoints doesn't really matter here
        return wg.reporting_measures()

    def run_batch(self):
        raise NotImplementedError

    @classmethod
    def create_osw(cls, cfg, n_datapoints, *args, **kwargs):
        WorkflowGenerator = cls.get_workflow_generator_class(cfg["workflow_generator"]["type"])
        osw_generator = WorkflowGenerator(cfg, n_datapoints)
        return osw_generator.create_osw(*args, **kwargs)

    @staticmethod
    def make_sim_dir(building_id, upgrade_idx, base_dir, overwrite_existing=False):
        real_upgrade_idx = 0 if upgrade_idx is None else upgrade_idx + 1
        sim_id = "bldg{:07d}up{:02d}".format(building_id, real_upgrade_idx)

        # Check to see if the simulation is done already and skip it if so.
        sim_dir = os.path.join(
            base_dir,
            "up{:02d}".format(real_upgrade_idx),
            "bldg{:07d}".format(building_id),
        )
        if os.path.exists(sim_dir) and not overwrite_existing:
            if os.path.exists(os.path.join(sim_dir, "run", "finished.job")):
                raise SimulationExists(
                    "{} exists and finished successfully".format(sim_id),
                    sim_id,
                    sim_dir,
                )
            elif os.path.exists(os.path.join(sim_dir, "run", "failed.job")):
                raise SimulationExists("{} exists and failed".format(sim_id), sim_id, sim_dir)
            else:
                shutil.rmtree(sim_dir)

        # Create the simulation directory
        os.makedirs(sim_dir, exist_ok=overwrite_existing)

        return sim_id, sim_dir

    @staticmethod
    def cleanup_sim_dir(sim_dir, dest_fs, simout_ts_dir, upgrade_id, building_id):
        """Clean up the output directory for a single simulation.

        :param sim_dir: simulation directory
        :type sim_dir: str
        :param dest_fs: filesystem destination of timeseries parquet file
        :type dest_fs: fsspec filesystem
        :param simout_ts_dir: simulation_output/timeseries directory to deposit timeseries parquet file
        :type simout_ts_dir: str
        :param upgrade_id: upgrade number for the simulation 0 for baseline, etc.
        :type upgrade_id: int
        :param building_id: building id from buildstock.csv
        :type building_id: int
        """

        # Convert the timeseries data to parquet
        # and copy it to the results directory
        timeseries_filepath = os.path.join(sim_dir, "run", "results_timeseries.csv")
        # FIXME: Allowing both names here for compatibility. Should consolidate on one timeseries filename.
        if os.path.isfile(timeseries_filepath):
            units_dict = read_csv(timeseries_filepath, nrows=1).transpose().to_dict()[0]
            skiprows = [1]
        else:
            timeseries_filepath = os.path.join(sim_dir, "run", "enduse_timeseries.csv")
            units_dict = {}
            skiprows = []

        schedules_filepath = ""
        if os.path.isdir(os.path.join(sim_dir, "generated_files")):
            for file in os.listdir(os.path.join(sim_dir, "generated_files")):
                if re.match(r".*schedules.*\.csv", file):
                    schedules_filepath = os.path.join(sim_dir, "generated_files", file)

        if os.path.isfile(timeseries_filepath):
            # Find the time columns present in the enduse_timeseries file
            possible_time_cols = ["time", "Time", "TimeDST", "TimeUTC"]
            cols = read_csv(timeseries_filepath, index_col=False, nrows=0).columns.tolist()
            actual_time_cols = [c for c in cols if c in possible_time_cols]
            if not actual_time_cols:
                logger.error(f"Did not find any time column ({possible_time_cols}) in {timeseries_filepath}.")
                raise RuntimeError(f"Did not find any time column ({possible_time_cols}) in {timeseries_filepath}.")

            tsdf = read_csv(timeseries_filepath, parse_dates=actual_time_cols, skiprows=skiprows)
            for col in actual_time_cols:
                tsdf[col] = tsdf[col].astype(pd.ArrowDtype(pa.timestamp("s")))
            if os.path.isfile(schedules_filepath):
                schedules = read_csv(schedules_filepath, dtype=np.float64)
                schedules.rename(columns=lambda x: f"schedules_{x}", inplace=True)
                schedules["TimeDST"] = tsdf["Time"]
                tsdf = tsdf.merge(schedules, how="left", on="TimeDST")

            def get_clean_column_name(x):
                """ "
                Will rename column names like End Use: Natural Gas: Range/Oven to
                end_use__natural_gas__range_oven__kbtu to play nice with Athena
                """
                unit = units_dict.get(x)  # missing units (e.g. for time) gets nan
                unit = unit if isinstance(unit, str) else ""
                sepecial_characters = [":", " ", "/"]
                for char in sepecial_characters:
                    x = x.replace(char, "_")
                x = x + "__" + unit if unit else x
                return x.lower()

            tsdf.rename(columns=get_clean_column_name, inplace=True)
            postprocessing.write_dataframe_as_parquet(
                tsdf,
                dest_fs,
                f"{simout_ts_dir}/up{upgrade_id:02d}/bldg{building_id:07d}.parquet",
            )

        # Remove files already in data_point.zip
        zipfilename = os.path.join(sim_dir, "run", "data_point.zip")
        if os.path.isfile(zipfilename):
            with zipfile.ZipFile(zipfilename, "r") as zf:
                for filename in zf.namelist():
                    for filepath in (
                        os.path.join(sim_dir, "run", filename),
                        os.path.join(sim_dir, filename),
                    ):
                        if os.path.exists(filepath):
                            os.remove(filepath)

        # Remove reports dir
        reports_dir = os.path.join(sim_dir, "reports")
        if os.path.isdir(reports_dir):
            shutil.rmtree(reports_dir, ignore_errors=True)

    @classmethod
    def validate_project(cls, project_file):
        assert cls.validate_project_schema(project_file)
        assert cls.validate_sampler(project_file)
        assert cls.validate_workflow_generator(project_file)
        assert cls.validate_misc_constraints(project_file)
        assert cls.validate_xor_nor_schema_keys(project_file)
        assert cls.validate_reference_scenario(project_file)
        assert cls.validate_options_lookup(project_file)
        assert cls.validate_logic(project_file)
        assert cls.validate_measure_references(project_file)
        assert cls.validate_postprocessing_spec(project_file)
        assert cls.validate_resstock_or_comstock_version(project_file)
        assert cls.validate_openstudio_version(project_file)
        assert cls.validate_number_of_options(project_file)
        logger.info("Base Validation Successful")
        return True

    @staticmethod
    def get_buildstock_dir(project_file, cfg):
        buildstock_dir = cfg["buildstock_directory"]
        if os.path.isabs(buildstock_dir):
            return os.path.abspath(buildstock_dir)
        else:
            return os.path.abspath(os.path.join(os.path.dirname(project_file), buildstock_dir))

    @classmethod
    def validate_openstudio_path(cls, project_file):
        cfg = get_project_configuration(project_file)
        os_version = cfg.get("os_version", cls.DEFAULT_OS_VERSION)
        os_sha = cfg.get("os_sha", cls.DEFAULT_OS_SHA)
        try:
            proc_out = subprocess.run(
                [cls.openstudio_exe(), "openstudio_version"],
                capture_output=True,
                text=True,
            )
        except FileNotFoundError:
            raise ValidationError(f"Cannot find openstudio at `{cls.openstudio_exe()}`")
        if proc_out.returncode != 0:
            raise ValidationError(f"OpenStudio failed with the following error {proc_out.stderr}")
        actual_os_version, actual_os_sha = proc_out.stdout.strip().split("+")
        if os_version != actual_os_version:
            raise ValidationError(f"OpenStudio version is {actual_os_version}, expected is {os_version}")
        if os_sha != actual_os_sha:
            raise ValidationError(
                f"OpenStudio version is correct at {os_version}, but the shas don't match. "
                f"Got {actual_os_sha}, expected {os_sha}"
            )
        return True

    @staticmethod
    def validate_sampler(project_file):
        cfg = get_project_configuration(project_file)
        sampler_name = cfg["sampler"]["type"]
        try:
            Sampler = BuildStockBatchBase.get_sampler_class(sampler_name)
        except AttributeError:
            raise ValidationError(f"Sampler class `{sampler_name}` is not available.")
        args = cfg["sampler"]["args"]
        Sampler.validate_args(project_file, **args)
        if issubclass(Sampler, sampler.PrecomputedSampler):
            sample_file = cfg["sampler"]["args"]["sample_file"]
            if not os.path.isabs(sample_file):
                sample_file = os.path.join(os.path.dirname(project_file), sample_file)
            else:
                sample_file = os.path.abspath(sample_file)
            buildstock_df = read_csv(sample_file, dtype=str)
            return BuildStockBatchBase.validate_buildstock_csv(project_file, buildstock_df)
        return True

    @staticmethod
    def validate_buildstock_csv(project_file, buildstock_df):
        param_option_dict, _ = BuildStockBatchBase.get_param_option_dict(project_file)
        # verify that all the Columns in buildstock_df only have values available in param_option_dict
        # param_option_dict has format: {column_name: [valid_option1, valid_option2, ...], ...}
        errors = []
        for column in buildstock_df.columns:
            if column in {"Building"}:
                continue
            if column not in param_option_dict:
                errors.append(f"Column {column} in buildstock_csv is not available in options_lookup.tsv")
                continue
            if "*" in param_option_dict[column]:
                continue  # skip validating options when wildcard is present
            for option in buildstock_df[column].unique():
                if option not in param_option_dict[column]:
                    errors.append(
                        f"Option {option} in column {column} of buildstock_csv is not available "
                        "in options_lookup.tsv"
                    )
        if errors:
            raise ValidationError("\n".join(errors))

        return True

    @classmethod
    def validate_workflow_generator(cls, project_file):
        cfg = get_project_configuration(project_file)
        WorkflowGenerator = cls.get_workflow_generator_class(cfg["workflow_generator"]["type"])
        return WorkflowGenerator.validate(cfg)

    @staticmethod
    def validate_project_schema(project_file):
        cfg = get_project_configuration(project_file)
        schema_version = cfg.get("schema_version")
        version_schema = os.path.join(os.path.dirname(__file__), "schemas", f"v{schema_version}.yaml")
        if not os.path.isfile(version_schema):
            logger.error(f"Could not find validation schema for YAML version {schema_version}")
            raise FileNotFoundError(version_schema)
        schema = yamale.make_schema(version_schema)
        data = yamale.make_data(project_file, parser="ruamel")
        return yamale.validate(schema, data, strict=True)

    @staticmethod
    def validate_misc_constraints(project_file):
        # validate other miscellaneous constraints
        cfg = get_project_configuration(project_file)  # noqa F841

        return True

    @staticmethod
    def validate_postprocessing_spec(project_file):
        cfg = get_project_configuration(project_file)  # noqa F841
        param_option_dict, _ = BuildStockBatchBase.get_param_option_dict(project_file)
        partition_cols = cfg.get("postprocessing", {}).get("partition_columns", [])
        invalid_cols = [c for c in partition_cols if c not in param_option_dict.keys()]
        if invalid_cols:
            raise ValidationError(f"The following partition columns are not valid: {invalid_cols}")
        return True

    @staticmethod
    def validate_xor_nor_schema_keys(project_file):
        cfg = get_project_configuration(project_file)
        major, minor = cfg.get("version", __schema_version__).split(".")
        if int(major) >= 0:
            if int(minor) >= 0:
                # xor
                if ("weather_files_url" in cfg.keys()) is ("weather_files_path" in cfg.keys()):
                    raise ValidationError("Both/neither weather_files_url and weather_files_path found in yaml root")

        return True

    @staticmethod
    def get_param_option_dict(project_file):
        cfg = get_project_configuration(project_file)
        param_option_dict = defaultdict(set)
        buildstock_dir = BuildStockBatchBase.get_buildstock_dir(project_file, cfg)
        options_lookup_path = f"{buildstock_dir}/resources/options_lookup.tsv"

        # fill in the param_option_dict with {'param1':['valid_option1','valid_option2' ...]} from options_lookup.tsv
        try:
            with open(options_lookup_path, "r") as f:
                options = csv.DictReader(f, delimiter="\t")
                invalid_options_lookup_str = ""  # Holds option/parameter names with invalid characters
                for row in options:
                    for col in ["Parameter Name", "Option Name"]:
                        invalid_chars = set(row[col]).intersection(set("|&()"))
                        invalid_chars = "".join(invalid_chars)
                        if invalid_chars:
                            invalid_options_lookup_str += f"{col}: '{row[col]}', Invalid chars: '{invalid_chars}' \n"
                    param_name, opt_name = row["Parameter Name"], row["Option Name"]
                    param_option_dict[row["Parameter Name"]].add(row["Option Name"])
                    if opt_name == "*" and row["Measure Dir"]:
                        invalid_options_lookup_str += f"{param_name}: '*' cannot pass arguments to measure.\n"
                    if "*" in param_option_dict[param_name] and len(param_option_dict[param_name]) > 1:
                        invalid_options_lookup_str += f"{param_name}: '*' cannot be mixed with other options\n"
        except FileNotFoundError as err:
            logger.error(f"Options lookup file not found at: '{options_lookup_path}'")
            raise err
        return param_option_dict, invalid_options_lookup_str

    @staticmethod
    def validate_options_lookup(project_file):
        """
        Validates that the parameter|options specified in the project yaml file is available in the options_lookup.tsv
        """
        cfg = get_project_configuration(project_file)
        (
            param_option_dict,
            invalid_options_lookup_str,
        ) = BuildStockBatchBase.get_param_option_dict(project_file)
        invalid_option_spec_counter = Counter()
        invalid_param_counter = Counter()
        invalid_option_counter_dict = defaultdict(Counter)

        def get_errors(source_str, option_str):
            """
            Gives multiline descriptive error message if the option_str is invalid. Returns '' otherwise
            :param source_str: the descriptive location where the option_str occurs in the yaml configuration.
            :param option_str: the param|option string representing the option choice. Can be joined by either || or &&
                               to form composite string. eg. param1|option1||param2|option2
            :return: returns empty string if the param|option is valid i.e. they are found in options_lookup.tsv
                     if not returns error message, close matches, and specifies where the error occurred (source_str)
            """
            if "||" in option_str and "&&" in option_str:
                invalid_option_spec_counter[(option_str, "has both || and && (not supported)")] += 1
                return ""

            if "||" in option_str or "&&" in option_str:
                splitter = "||" if "||" in option_str else "&&"
                errors = ""
                broken_options = option_str.split(splitter)
                if broken_options[-1] == "":
                    invalid_option_spec_counter[(option_str, "has trailing 'splitter'")] += 1
                    return ""
                for broken_option_str in broken_options:
                    new_source_str = source_str + f" in composite option '{option_str}'"
                    errors += get_errors(new_source_str, broken_option_str)
                return errors

            if not option_str or "|" == option_str:
                return f"* Option name empty. {source_str}\n"

            try:
                parameter_name, option_name = option_str.split("|")
            except ValueError:
                invalid_option_spec_counter[
                    (
                        option_str,
                        "has has too many or too few '|' (exactly 1 required).",
                    )
                ] += 1
                return ""

            if parameter_name not in param_option_dict:
                close_match = difflib.get_close_matches(parameter_name, param_option_dict.keys(), 1)
                close_match = close_match[0] if close_match else ""
                invalid_param_counter[(parameter_name, close_match)] += 1
                return ""

            if not option_name or option_name not in param_option_dict[parameter_name]:
                close_match = difflib.get_close_matches(option_name, list(param_option_dict[parameter_name]), 1)
                close_match = close_match[0] if close_match else ""
                invalid_option_counter_dict[parameter_name][(option_name, close_match)] += 1
                return ""

            return ""

        def get_all_option_str(source_str, inp):
            """
            Returns a list of (source_str, option_str) tuple by recursively traversing the logic inp structure.
            Check the get_errors function for more info about source_str and option_str
            :param source_str: the descriptive location where the inp logic is found
            :param inp: A nested apply_logic structure
            :return: List of tuples of (source_str, option_str) where source_str is the location in inp where the
                    option_str is found.
            """
            if not inp:
                return []
            if type(inp) == str:
                return [(source_str, inp)]
            elif type(inp) == list:
                return sum(
                    [get_all_option_str(source_str + f", in entry {count}", entry) for count, entry in enumerate(inp)],
                    [],
                )
            elif type(inp) == dict:
                if len(inp) > 1:
                    raise ValidationError(f"{source_str} the logic is malformed. Dict can't have more than one entry")
                source_str += f", in {list(inp.keys())[0]}"
                return sum([get_all_option_str(source_str, i) for i in inp.values()], [])

        # store all of the option_str in the project file as a list of (source_str, option_str) tuple
        source_option_str_list = []

        if "upgrades" in cfg:
            for upgrade_count, upgrade in enumerate(cfg["upgrades"]):
                upgrade_name = upgrade.get("upgrade_name", "") + f" (Upgrade Number: {upgrade_count})"
                source_str_upgrade = f"In upgrade '{upgrade_name}'"
                for option_count, option in enumerate(upgrade["options"]):
                    option_name = option.get("option", "") + f" (Option Number: {option_count})"
                    source_str_option = source_str_upgrade + f", in option '{option_name}'"
                    source_option_str_list.append((source_str_option, option.get("option")))
                    if "apply_logic" in option:
                        source_str_logic = source_str_option + ", in apply_logic"
                        source_option_str_list += get_all_option_str(source_str_logic, option["apply_logic"])

                if "package_apply_logic" in upgrade:
                    source_str_package = source_str_upgrade + ", in package_apply_logic"
                    source_option_str_list += get_all_option_str(source_str_package, upgrade["package_apply_logic"])

        #  TODO: refactor this into Sampler.validate_args
        if "downselect" in cfg or "downselect" in cfg.get("sampler", {}).get("type"):
            source_str = "In downselect"
            logic = cfg["downselect"]["logic"] if "downselect" in cfg else cfg["sampler"]["args"]["logic"]
            source_option_str_list += get_all_option_str(source_str, logic)

        # Gather all the errors in the option_str, if any
        error_message = ""
        for source_str, option_str in source_option_str_list:
            error_message += get_errors(source_str, option_str)

        if error_message:
            error_message = "Following option/parameter entries have problem:\n" + error_message + "\n"

        if invalid_option_spec_counter:
            error_message += "* Following option/parameter entries have problem:\n"
            for (invalid_entry, error), count in invalid_option_spec_counter.items():
                error_message += f"  '{invalid_entry}' {error} - used '{count}' times\n"

        if invalid_param_counter:
            error_message += "* Following parameters do not exist in options_lookup.tsv\n"
            for (param, close_match), count in invalid_param_counter.items():
                error_message += f"  '{param}' - used '{count}' times."
                if close_match:
                    error_message += f" Maybe you meant to use '{close_match}'.\n"
                else:
                    error_message += "\n"

        if invalid_option_counter_dict:
            "* Following options do not exist in options_lookup.tsv\n"
            for param, options_counter in invalid_option_counter_dict.items():
                for (option, close_match), count in options_counter.items():
                    error_message += f"For param '{param}', invalid option '{option}' - used {count} times."
                    if close_match:
                        error_message += f" Maybe you meant to use '{close_match}'.\n"
                    else:
                        error_message += "\n"

        if invalid_options_lookup_str:
            error_message = (
                "Following option/parameter names(s) have invalid characters in the options_lookup.tsv\n"
                + invalid_options_lookup_str
                + "*" * 80
                + "\n"
                + error_message
            )
        if not error_message:
            return True
        else:
            logger.error(error_message)
            raise ValidationError(error_message)

    @staticmethod
    def validate_logic(project_file):
        """
        Validates that the apply logic has basic consistency.
        Currently checks the following rules:
        1. A 'and' block or a 'not' block doesn't contain two identical options entry. For example, the following is an
        invalid block because no building can have both of those characteristics.
        not:
           - HVAC Heating Efficiency|ASHP, SEER 10, 6.2 HSPF
           - HVAC Heating Efficiency|ASHP, SEER 13, 7.7 HSPF
        """
        cfg = get_project_configuration(project_file)

        printer = pprint.PrettyPrinter()

        def get_option(element):
            return element.split("|")[0] if isinstance(element, str) else None

        def get_logic_problems(logic, parent=None):
            if isinstance(logic, list):
                all_options = [opt for el in logic if (opt := get_option(el))]
                problems = []
                if parent in ["not", "and", None, "&&"]:
                    for opt, count in Counter(all_options).items():
                        if count > 1:
                            parent_name = parent or "and"
                            problem_text = (
                                f"Option '{opt}' occurs {count} times in a '{parent_name}' block. "
                                f"It should occur at max one times. This is the block:\n{printer.pformat(logic)}"
                            )
                            if parent is None:
                                problem_text += "\nRemember a list without a parent is considered an 'and' block."
                            problems.append(problem_text)
                for el in logic:
                    problems += get_logic_problems(el)
                return problems
            elif isinstance(logic, dict):
                assert len(logic) == 1
                for key, val in logic.items():
                    if key not in ["or", "and", "not"]:
                        raise ValidationError(f"Invalid key {key}. Only 'or', 'and' and 'not' is allowed.")
                    return get_logic_problems(val, parent=key)
            elif isinstance(logic, str):
                if "&&" not in logic:
                    return []
                entries = logic.split("&&")
                return get_logic_problems(entries, parent="&&")
            else:
                raise ValidationError(f"Invalid logic element {logic} with type {type(logic)}")

        all_problems = []
        if "upgrades" in cfg:
            for upgrade_count, upgrade in enumerate(cfg["upgrades"]):
                upgrade_name = upgrade.get("upgrade_name", "")
                source_str_upgrade = f"upgrade '{upgrade_name}' (Upgrade Number:{upgrade_count})"
                for option_count, option in enumerate(upgrade["options"]):
                    option_name = option.get("option", "")
                    source_str_option = source_str_upgrade + f", option '{option_name}' (Option Number:{option_count})"
                    if "apply_logic" in option:
                        if problems := get_logic_problems(option["apply_logic"]):
                            all_problems.append((source_str_option, problems, option["apply_logic"]))

                if "package_apply_logic" in upgrade:
                    source_str_package = source_str_upgrade + ", in package_apply_logic"
                    if problems := get_logic_problems(upgrade["package_apply_logic"]):
                        all_problems.append(
                            (
                                source_str_package,
                                problems,
                                upgrade["package_apply_logic"],
                            )
                        )

        #  TODO: refactor this into Sampler.validate_args
        if "downselect" in cfg or "downselect" in cfg.get("sampler", {}).get("type"):
            source_str = "in downselect logic"
            logic = cfg["downselect"]["logic"] if "downselect" in cfg else cfg["sampler"]["args"]["logic"]
            if problems := get_logic_problems(logic):
                all_problems.append((source_str, problems, logic))

        if all_problems:
            error_str = ""
            for location, problems, logic in all_problems:
                error_str += f"There are following problems in {location} with this logic\n{printer.pformat(logic)}\n"
                problem_str = "\n".join(problems)
                error_str += f"The problems are:\n{problem_str}\n"
            raise ValidationError(error_str)
        else:
            return True

    @staticmethod
    def validate_measure_references(project_file):
        """
        Validates that the measures specified in the project yaml file are
        referenced in the options_lookup.tsv
        """
        cfg = get_project_configuration(project_file)
        measure_dirs = set()
        buildstock_dir = BuildStockBatchBase.get_buildstock_dir(project_file, cfg)
        options_lookup_path = f"{buildstock_dir}/resources/options_lookup.tsv"

        # fill in the param_option_dict with {'param1':['valid_option1','valid_option2' ...]} from options_lookup.tsv
        try:
            with open(options_lookup_path, "r") as f:
                options = csv.DictReader(f, delimiter="\t")
                for row in options:
                    if row["Measure Dir"]:
                        measure_dirs.add(row["Measure Dir"])
        except FileNotFoundError as err:
            logger.error(f"Options lookup file not found at: '{options_lookup_path}'")
            raise err

        def get_errors(source_str, measure_str):
            """
            Gives multiline descriptive error message if the measure_str is invalid. Returns '' otherwise
            :param source_str: the descriptive location where the measure_str occurs in the yaml configuration.
            :param measure_str: the string containing a reference to a measure directory
            :return: returns empty string if the measure_str is a valid measure
                     directory name as referenced in the options_lookup.tsv.
                     if not returns error message, close matches, and specifies
                     where the error occurred (source_str).
            """
            if measure_str not in measure_dirs:
                closest = difflib.get_close_matches(measure_str, list(measure_dirs))
                return f"Measure directory {measure_str} not found. Closest matches: {closest}" f" {source_str}\n"
            return ""

        source_measures_str_list = []

        if "measures_to_ignore" in cfg["baseline"]:
            source_str = "In baseline 'measures_to_ignore'"
            for measure_str in cfg["baseline"]["measures_to_ignore"]:
                source_measures_str_list.append((source_str, measure_str))

        error_message = ""
        for source_str, measure_str in source_measures_str_list:
            error_message += get_errors(source_str, measure_str)

        if not error_message:
            return True
        else:
            error_message = "Measure name(s)/directory(ies) is(are) invalid. \n" + error_message
            logger.error(error_message)
            raise ValidationError(error_message)

    @staticmethod
    def validate_reference_scenario(project_file):
        """
        Checks if the reference_scenario mentioned in an upgrade points to a valid upgrade
        """
        cfg = get_project_configuration(project_file)

        # collect all upgrade_names
        upgrade_names = set()
        for upgrade_count, upgrade in enumerate(cfg.get("upgrades", [])):
            upgrade_names.add(upgrade.get("upgrade_name", ""))

        warning_string = ""
        # check if the reference_scenario matches with any upgrade_names
        for upgrade_count, upgrade in enumerate(cfg.get("upgrades", [])):
            if "reference_scenario" in upgrade:
                if upgrade["reference_scenario"] not in upgrade_names:
                    warning_string += (
                        f"* In Upgrade '{upgrade.get('upgrade_name', '')}', reference_scenario: "
                        f"'{upgrade['reference_scenario']}' does not match any existing upgrade names \n"
                    )
                elif upgrade["reference_scenario"] == upgrade.get("upgrade_name", ""):
                    warning_string += (
                        f"* In Upgrade '{upgrade.get('upgrade_name', '')}', reference_scenario: "
                        f"'{upgrade['reference_scenario']}' points to the same upgrade \n"
                    )

        if warning_string:
            logger.warning(warning_string)

        return True  # Only print the warning, but always pass the validation

    @staticmethod
    def validate_resstock_or_comstock_version(project_file):
        """
        Checks the minimum required version of BuildStockBatch against the version being used
        """
        cfg = get_project_configuration(project_file)

        buildstock_rb = os.path.join(cfg["buildstock_directory"], "resources/buildstock.rb")
        if os.path.exists(buildstock_rb):
            with open(buildstock_rb, "r") as f:
                versions = dict(
                    re.findall(
                        r"^\s*(ResStock|ComStock|BuildStockBatch)_Version\s*=\s*'(.+)'",
                        f.read(),
                        re.MULTILINE,
                    )
                )
            BuildStockBatch_Version = semver.Version.parse(versions["BuildStockBatch"])
            if bsb_version < BuildStockBatch_Version:
                if "ResStock" in versions.keys():
                    stock_version = versions["ResStock"]
                elif "ComStock" in versions.keys():
                    stock_version = versions["ComStock"]
                else:
                    stock_version = "Unknown"
                val_err = (
                    f"BuildStockBatch version {BuildStockBatch_Version} or above is required"
                    f" for ResStock or ComStock version {stock_version}. Found {bsb_version}"
                )
                raise ValidationError(val_err)

        return True

    @staticmethod
    def validate_number_of_options(project_file):
        """Checks that there aren't more options than are allowed in the ApplyUpgrade measure.

        :param project_file: path to project file
        :type project_file: str
        :raises ValidationError: if there are more options defined than there are in the measure.
        :return: whether validation passes or not
        :rtype: bool
        """
        cfg = get_project_configuration(project_file)
        measure_xml_filename = os.path.join(cfg["buildstock_directory"], "measures", "ApplyUpgrade", "measure.xml")
        if os.path.exists(measure_xml_filename):
            measure_xml_tree = objectify.parse(measure_xml_filename)
            measure_xml = measure_xml_tree.getroot()
            n_options_in_measure = 0
            n_costs_per_option_in_measure = 0
            for argument in measure_xml.arguments.argument:
                m_option = re.match(r"^option_(\d+)$", str(argument.name))
                if m_option:
                    option_number = int(m_option.group(1))
                    n_options_in_measure = max(option_number, n_options_in_measure)
                m_costs = re.match(r"^option_(\d+)_cost_(\d+)_value", str(argument.name))
                if m_costs:
                    cost_number = int(m_costs.group(2))
                    n_costs_per_option_in_measure = max(cost_number, n_costs_per_option_in_measure)
            n_options_in_cfg = 0
            n_costs_in_cfg = 0
            for upgrade in cfg.get("upgrades", []):
                options = upgrade.get("options", [])
                n_options = len(options)
                n_costs = max(len(option.get("costs", [])) for option in options)
                n_options_in_cfg = max(n_options, n_options_in_cfg)
                n_costs_in_cfg = max(n_costs, n_costs_in_cfg)
            err_msgs = []
            if n_options_in_cfg > n_options_in_measure:
                err_msgs.append(
                    f"There are {n_options_in_cfg} options in an upgrade in your project file and only "
                    f"{n_options_in_measure} in the ApplyUpgrade measure."
                )
            if n_costs_in_cfg > n_costs_per_option_in_measure:
                err_msgs.append(
                    f"There are {n_costs_in_cfg} costs on an option in your project file and only "
                    f"{n_costs_per_option_in_measure} in the ApplyUpgrade measure."
                )
            if err_msgs:
                err_msgs.append(
                    "See https://github.com/NREL/buildstockbatch/wiki/Adding-Options-to-the-ApplyUpgrade-measure"
                )
                raise ValidationError("\n".join(err_msgs))

        return True

    @staticmethod
    def validate_openstudio_version(project_file):
        """
        Checks the required version of OpenStudio against the version being used
        """
        cfg = get_project_configuration(project_file)

        os_version = cfg.get("os_version", BuildStockBatchBase.DEFAULT_OS_VERSION)
        version_path = "resources/hpxml-measures/HPXMLtoOpenStudio/resources/version.rb"
        version_rb = os.path.join(cfg["buildstock_directory"], version_path)
        if os.path.exists(version_rb):
            versions = {}
            with open(version_rb, "r") as f:
                for line in f:
                    line = line.strip()
                    for tool in ["OS_HPXML_Version", "OS_Version"]:
                        if line.startswith(tool):
                            lhs, rhs = line.split("=")
                            version, _ = rhs.split("#")
                            versions[tool] = eval(version.strip())
            OS_HPXML_Version = versions["OS_HPXML_Version"]
            OS_Version = versions["OS_Version"]
            if not os_version.startswith(OS_Version):
                val_err = (
                    f"OS version {OS_Version} is required"
                    f" for OS-HPXML version {OS_HPXML_Version}. Found {os_version}"
                )
                raise ValidationError(val_err)

        return True

    def get_dask_client(self):
        return Client()

    def cleanup_dask(self):
        pass

<<<<<<< HEAD
        if "residential_hpxml" in self.cfg["workflow_generator"]["type"]:
            if "simulation_output_report" in self.cfg["workflow_generator"]["args"].keys():
                if "timeseries_frequency" in self.cfg["workflow_generator"]["args"]["simulation_output_report"].keys():
                    do_timeseries = (
                        self.cfg["workflow_generator"]["args"]["simulation_output_report"]["timeseries_frequency"]
                        != "none"
                    )
        else:
            do_timeseries = "timeseries_csv_export" in self.cfg["workflow_generator"]["args"].keys()
=======
    def get_fs(self):
        return LocalFileSystem()
>>>>>>> 670ad581

    def upload_results(self, *args, **kwargs):
        return postprocessing.upload_results(*args, **kwargs)

    def process_results(self, skip_combine=False, use_dask_cluster=True):
        if use_dask_cluster:
            self.get_dask_client()  # noqa F841

        try:
            wfg_args = self.cfg["workflow_generator"].get("args", {})
            if self.cfg["workflow_generator"]["type"] == "residential_hpxml":
                if "simulation_output_report" in wfg_args.keys():
                    if "timeseries_frequency" in wfg_args["simulation_output_report"].keys():
                        do_timeseries = wfg_args["simulation_output_report"]["timeseries_frequency"] != "none"
            else:
                do_timeseries = "timeseries_csv_export" in wfg_args.keys()

            fs = self.get_fs()
            if not skip_combine:
                postprocessing.combine_results(fs, self.results_dir, self.cfg, do_timeseries=do_timeseries)

            aws_conf = self.cfg.get("postprocessing", {}).get("aws", {})
            if "s3" in aws_conf or "aws" in self.cfg:
                s3_bucket, s3_prefix = self.upload_results(
                    aws_conf, self.output_dir, self.results_dir, self.sampler.csv_path
                )
                if "athena" in aws_conf:
                    postprocessing.create_athena_tables(
                        aws_conf,
                        os.path.basename(self.output_dir),
                        s3_bucket,
                        s3_prefix,
                    )
        finally:
            if use_dask_cluster:
                self.cleanup_dask()

        keep_individual_timeseries = self.cfg.get("postprocessing", {}).get("keep_individual_timeseries", False)
        postprocessing.remove_intermediate_files(fs, self.results_dir, keep_individual_timeseries)<|MERGE_RESOLUTION|>--- conflicted
+++ resolved
@@ -913,20 +913,8 @@
     def cleanup_dask(self):
         pass
 
-<<<<<<< HEAD
-        if "residential_hpxml" in self.cfg["workflow_generator"]["type"]:
-            if "simulation_output_report" in self.cfg["workflow_generator"]["args"].keys():
-                if "timeseries_frequency" in self.cfg["workflow_generator"]["args"]["simulation_output_report"].keys():
-                    do_timeseries = (
-                        self.cfg["workflow_generator"]["args"]["simulation_output_report"]["timeseries_frequency"]
-                        != "none"
-                    )
-        else:
-            do_timeseries = "timeseries_csv_export" in self.cfg["workflow_generator"]["args"].keys()
-=======
     def get_fs(self):
         return LocalFileSystem()
->>>>>>> 670ad581
 
     def upload_results(self, *args, **kwargs):
         return postprocessing.upload_results(*args, **kwargs)
@@ -937,7 +925,7 @@
 
         try:
             wfg_args = self.cfg["workflow_generator"].get("args", {})
-            if self.cfg["workflow_generator"]["type"] == "residential_hpxml":
+            if "residential_hpxml" in self.cfg["workflow_generator"]["type"]:
                 if "simulation_output_report" in wfg_args.keys():
                     if "timeseries_frequency" in wfg_args["simulation_output_report"].keys():
                         do_timeseries = wfg_args["simulation_output_report"]["timeseries_frequency"] != "none"
