# -*- coding: utf-8 -*-

"""
buildstockbatch.base
~~~~~~~~~~~~~~~
This is the base class mixed into the deployment specific classes (i.e. eagle, local)

:author: Noel Merket
:copyright: (c) 2018 by The Alliance for Sustainable Energy
:license: BSD-3
"""

from dask.distributed import Client
import difflib
from fsspec.implementations.local import LocalFileSystem
import logging
from lxml import objectify
import os
import numpy as np
import re
import requests
import shutil
import subprocess
import tempfile
import yamale
import zipfile
import csv
from collections import defaultdict, Counter
import pprint

from buildstockbatch.__version__ import __schema_version__
from buildstockbatch import (
    sampler,
    workflow_generator,
    postprocessing
)
from buildstockbatch.exc import SimulationExists, ValidationError
from buildstockbatch.utils import path_rel_to_file, get_project_configuration, read_csv
from buildstockbatch.__version__ import __version__ as bsb_version

logger = logging.getLogger(__name__)


class BuildStockBatchBase(object):

    # http://openstudio-builds.s3-website-us-east-1.amazonaws.com
    DEFAULT_OS_VERSION = '3.6.1'
    DEFAULT_OS_SHA = 'bb9481519e'
    CONTAINER_RUNTIME = None
    LOGO = '''
     _ __         _     __,              _ __
    ( /  )    o  //   /(    _/_       / ( /  )     _/_    /
     /--< , ,,  // __/  `.  /  __ _, /<  /--< __,  /  _, /
    /___/(_/_(_(/_(_/_(___)(__(_)(__/ |_/___/(_/(_(__(__/ /_
      Executing BuildStock projects with grace since 2018

'''

    def __init__(self, project_filename):
        self.project_filename = os.path.abspath(project_filename)

        # Load project file to self.cfg
        self.cfg = get_project_configuration(project_filename)

        self.buildstock_dir = self.cfg['buildstock_directory']
        if not os.path.isdir(self.buildstock_dir):
            raise FileNotFoundError(f'buildstock_directory = {self.buildstock_dir} is not a directory.')
        self.project_dir = os.path.join(self.buildstock_dir, self.cfg['project_directory'])
        if not os.path.isdir(self.project_dir):
            raise FileNotFoundError(f'project_directory = {self.project_dir} is not a directory.')

        # Load in OS_VERSION and OS_SHA arguments if they exist in the YAML,
        # otherwise use defaults specified here.
        self.os_version = self.cfg.get('os_version', self.DEFAULT_OS_VERSION)
        self.os_sha = self.cfg.get('os_sha', self.DEFAULT_OS_SHA)
        logger.debug(f"Using OpenStudio version: {self.os_version} with SHA: {self.os_sha}")

    @staticmethod
    def get_sampler_class(sampler_name):
        sampler_class_name = ''.join(x.capitalize() for x in sampler_name.strip().split('_')) + 'Sampler'
        return getattr(sampler, sampler_class_name)

    @staticmethod
    def get_workflow_generator_class(workflow_generator_name):
        workflow_generator_class_name = \
            ''.join(x.capitalize() for x in workflow_generator_name.strip().split('_')) + 'WorkflowGenerator'
        return getattr(workflow_generator, workflow_generator_class_name)

    @property
    def sampler(self):
        # Select a sampler
        Sampler = self.get_sampler_class(self.cfg['sampler']['type'])
        return Sampler(self, **self.cfg['sampler'].get('args', {}))

    @staticmethod
    def openstudio_exe():
        return os.environ.get("OPENSTUDIO_EXE", "openstudio")

    def path_rel_to_projectfile(self, x):
        return path_rel_to_file(self.project_filename, x)

    def _get_weather_files(self):
        if 'weather_files_path' in self.cfg:
            logger.debug('Copying weather files')
            weather_file_path = self.cfg['weather_files_path']
            with zipfile.ZipFile(weather_file_path, 'r') as zf:
                logger.debug('Extracting weather files to: {}'.format(self.weather_dir))
                zf.extractall(self.weather_dir)
        else:
            logger.debug('Downloading weather files')
            r = requests.get(self.cfg['weather_files_url'], stream=True)
            with tempfile.TemporaryFile(dir=os.environ.get('LOCAL_SCRATCH')) as f:
                for chunk in r.iter_content(chunk_size=1024):
                    if chunk:
                        f.write(chunk)
                f.seek(0)
                with zipfile.ZipFile(f, 'r') as zf:
                    logger.debug('Extracting weather files to: {}'.format(self.weather_dir))
                    zf.extractall(self.weather_dir)

    @property
    def weather_dir(self):
        raise NotImplementedError

    @property
    def results_dir(self):
        raise NotImplementedError

    @property
    def output_dir(self):
        raise NotImplementedError

    @property
    def skip_baseline_sims(self):
        baseline_skip = self.cfg['baseline'].get('skip_sims', False)
        return baseline_skip

    @classmethod
    def get_reporting_measures(cls, cfg):
        WorkflowGenerator = cls.get_workflow_generator_class(cfg['workflow_generator']['type'])
        wg = WorkflowGenerator(cfg, 1)  # Number of datapoints doesn't really matter here
        return wg.reporting_measures()

    def run_batch(self):
        raise NotImplementedError

    @classmethod
    def create_osw(cls, cfg, n_datapoints, *args, **kwargs):
        WorkflowGenerator = cls.get_workflow_generator_class(cfg['workflow_generator']['type'])
        osw_generator = WorkflowGenerator(cfg, n_datapoints)
        return osw_generator.create_osw(*args, **kwargs)

    @staticmethod
    def make_sim_dir(building_id, upgrade_idx, base_dir, overwrite_existing=False):
        real_upgrade_idx = 0 if upgrade_idx is None else upgrade_idx + 1
        sim_id = 'bldg{:07d}up{:02d}'.format(building_id, real_upgrade_idx)

        # Check to see if the simulation is done already and skip it if so.
        sim_dir = os.path.join(base_dir, 'up{:02d}'.format(real_upgrade_idx), 'bldg{:07d}'.format(building_id))
        if os.path.exists(sim_dir) and not overwrite_existing:
            if os.path.exists(os.path.join(sim_dir, 'run', 'finished.job')):
                raise SimulationExists('{} exists and finished successfully'.format(sim_id), sim_id, sim_dir)
            elif os.path.exists(os.path.join(sim_dir, 'run', 'failed.job')):
                raise SimulationExists('{} exists and failed'.format(sim_id), sim_id, sim_dir)
            else:
                shutil.rmtree(sim_dir)

        # Create the simulation directory
        os.makedirs(sim_dir, exist_ok=overwrite_existing)

        return sim_id, sim_dir

    @staticmethod
    def cleanup_sim_dir(sim_dir, dest_fs, simout_ts_dir, upgrade_id, building_id):
        """Clean up the output directory for a single simulation.

        :param sim_dir: simulation directory
        :type sim_dir: str
        :param dest_fs: filesystem destination of timeseries parquet file
        :type dest_fs: fsspec filesystem
        :param simout_ts_dir: simulation_output/timeseries directory to deposit timeseries parquet file
        :type simout_ts_dir: str
        :param upgrade_id: upgrade number for the simulation 0 for baseline, etc.
        :type upgrade_id: int
        :param building_id: building id from buildstock.csv
        :type building_id: int
        """

        # Convert the timeseries data to parquet
        # and copy it to the results directory
        timeseries_filepath = os.path.join(sim_dir, 'run', 'results_timeseries.csv')
        # FIXME: Allowing both names here for compatibility. Should consolidate on one timeseries filename.
        if os.path.isfile(timeseries_filepath):
            units_dict = read_csv(timeseries_filepath, nrows=1).transpose().to_dict()[0]
            skiprows = [1]
        else:
            timeseries_filepath = os.path.join(sim_dir, 'run', 'enduse_timeseries.csv')
            units_dict = {}
            skiprows = []

        schedules_filepath = ''
        if os.path.isdir(os.path.join(sim_dir, 'generated_files')):
            for file in os.listdir(os.path.join(sim_dir, 'generated_files')):
                if file.endswith('schedules.csv'):
                    schedules_filepath = os.path.join(sim_dir, 'generated_files', file)

        if os.path.isfile(timeseries_filepath):
            # Find the time columns present in the enduse_timeseries file
            possible_time_cols = ['time', 'Time', 'TimeDST', 'TimeUTC']
            cols = read_csv(timeseries_filepath, index_col=False, nrows=0).columns.tolist()
            actual_time_cols = [c for c in cols if c in possible_time_cols]
            if not actual_time_cols:
                logger.error(f'Did not find any time column ({possible_time_cols}) in {timeseries_filepath}.')
                raise RuntimeError(f'Did not find any time column ({possible_time_cols}) in {timeseries_filepath}.')

            tsdf = read_csv(timeseries_filepath, parse_dates=actual_time_cols, skiprows=skiprows)
            if os.path.isfile(schedules_filepath):
                schedules = read_csv(schedules_filepath, dtype=np.float64)
                schedules.rename(columns=lambda x: f'schedules_{x}', inplace=True)
                schedules['TimeDST'] = tsdf['Time']
                tsdf = tsdf.merge(schedules, how='left', on='TimeDST')

            def get_clean_column_name(x):
                """"
                Will rename column names like End Use: Natural Gas: Range/Oven to
                end_use__natural_gas__range_oven__kbtu to play nice with Athena
                """
                unit = units_dict.get(x)  # missing units (e.g. for time) gets nan
                unit = unit if isinstance(unit, str) else ''
                sepecial_characters = [':', ' ', '/']
                for char in sepecial_characters:
                    x = x.replace(char, '_')
                x = x + "__" + unit if unit else x
                return x.lower()

            tsdf.rename(columns=get_clean_column_name, inplace=True)
            postprocessing.write_dataframe_as_parquet(
                tsdf,
                dest_fs,
                f'{simout_ts_dir}/up{upgrade_id:02d}/bldg{building_id:07d}.parquet'
            )

        # Remove files already in data_point.zip
        zipfilename = os.path.join(sim_dir, 'run', 'data_point.zip')
        if os.path.isfile(zipfilename):
            with zipfile.ZipFile(zipfilename, 'r') as zf:
                for filename in zf.namelist():
                    for filepath in (os.path.join(sim_dir, 'run', filename), os.path.join(sim_dir, filename)):
                        if os.path.exists(filepath):
                            os.remove(filepath)

        # Remove reports dir
        reports_dir = os.path.join(sim_dir, 'reports')
        if os.path.isdir(reports_dir):
            shutil.rmtree(reports_dir, ignore_errors=True)

    @classmethod
    def validate_project(cls, project_file):
        assert cls.validate_project_schema(project_file)
        assert cls.validate_sampler(project_file)
        assert cls.validate_workflow_generator(project_file)
        assert cls.validate_misc_constraints(project_file)
        assert cls.validate_xor_nor_schema_keys(project_file)
        assert cls.validate_reference_scenario(project_file)
        assert cls.validate_options_lookup(project_file)
        assert cls.validate_logic(project_file)
        assert cls.validate_measure_references(project_file)
        assert cls.validate_postprocessing_spec(project_file)
        assert cls.validate_resstock_or_comstock_version(project_file)
        assert cls.validate_openstudio_version(project_file)
        assert cls.validate_number_of_options(project_file)
        logger.info('Base Validation Successful')
        return True

    @staticmethod
    def get_buildstock_dir(project_file, cfg):
        buildstock_dir = cfg["buildstock_directory"]
        if os.path.isabs(buildstock_dir):
            return os.path.abspath(buildstock_dir)
        else:
            return os.path.abspath(os.path.join(os.path.dirname(project_file), buildstock_dir))

    @classmethod
    def validate_openstudio_path(cls, project_file):
        cfg = get_project_configuration(project_file)
        os_version = cfg.get('os_version', cls.DEFAULT_OS_VERSION)
        os_sha = cfg.get('os_sha', cls.DEFAULT_OS_SHA)
        try:
            proc_out = subprocess.run(
                [cls.openstudio_exe(), "openstudio_version"],
                capture_output=True,
                text=True
            )
        except FileNotFoundError:
            raise ValidationError(f"Cannot find openstudio at `{cls.openstudio_exe()}`")
        if proc_out.returncode != 0:
            raise ValidationError(f"OpenStudio failed with the following error {proc_out.stderr}")
        actual_os_version, actual_os_sha = proc_out.stdout.strip().split("+")
        if os_version != actual_os_version:
            raise ValidationError(f"OpenStudio version is {actual_os_version}, expected is {os_version}")
        if os_sha != actual_os_sha:
            raise ValidationError(
                f"OpenStudio version is correct at {os_version}, but the shas don't match. "
                f"Got {actual_os_sha}, expected {os_sha}"
            )
        return True

    @staticmethod
    def validate_sampler(project_file):
        cfg = get_project_configuration(project_file)
        sampler_name = cfg['sampler']['type']
        try:
            Sampler = BuildStockBatchBase.get_sampler_class(sampler_name)
        except AttributeError:
            raise ValidationError(f'Sampler class `{sampler_name}` is not available.')
        args = cfg['sampler']['args']
        Sampler.validate_args(project_file, **args)
        if issubclass(Sampler, sampler.PrecomputedSampler):
            sample_file = cfg['sampler']['args']['sample_file']
            if not os.path.isabs(sample_file):
                sample_file = os.path.join(os.path.dirname(project_file), sample_file)
            else:
                sample_file = os.path.abspath(sample_file)
            buildstock_df = read_csv(sample_file, dtype=str)
            return BuildStockBatchBase.validate_buildstock_csv(project_file, buildstock_df)
        return True

    @staticmethod
    def validate_buildstock_csv(project_file, buildstock_df):
        param_option_dict, _ = BuildStockBatchBase.get_param_option_dict(project_file)
        # verify that all the Columns in buildstock_df only have values available in param_option_dict
        # param_option_dict has format: {column_name: [valid_option1, valid_option2, ...], ...}
        errors = []
        for column in buildstock_df.columns:
            if column in {'Building'}:
                continue
            if column not in param_option_dict:
                # In ComStock, some columns in the buildstock.csv are intermediate steps in the sampling
                # and are not used by the options_lookup.tsv.
                logger.warning(f'Column {column} in buildstock_csv is not available in options_lookup.tsv')
                continue
            if "*" in param_option_dict[column]:
                continue  # skip validating options when wildcard is present
            for option in buildstock_df[column].unique():
                if option not in param_option_dict[column]:
<<<<<<< HEAD
                    logger.warning(f'Option {option} in column {column} of buildstock_csv is not available '
                                   f'in options_lookup.tsv')
=======
                    errors.append(f'Option {option} in column {column} of buildstock_csv is not available '
                                  'in options_lookup.tsv')
>>>>>>> 661f66ab
        if errors:
            raise ValidationError('\n'.join(errors))

        return True

    @classmethod
    def validate_workflow_generator(cls, project_file):
        cfg = get_project_configuration(project_file)
        WorkflowGenerator = cls.get_workflow_generator_class(cfg['workflow_generator']['type'])
        return WorkflowGenerator.validate(cfg)

    @staticmethod
    def validate_project_schema(project_file):
        cfg = get_project_configuration(project_file)
        schema_version = cfg.get('schema_version')
        version_schema = os.path.join(os.path.dirname(__file__), 'schemas', f'v{schema_version}.yaml')
        if not os.path.isfile(version_schema):
            logger.error(f'Could not find validation schema for YAML version {schema_version}')
            raise FileNotFoundError(version_schema)
        schema = yamale.make_schema(version_schema)
        data = yamale.make_data(project_file, parser='ruamel')
        return yamale.validate(schema, data, strict=True)

    @staticmethod
    def validate_misc_constraints(project_file):
        # validate other miscellaneous constraints
        cfg = get_project_configuration(project_file)  # noqa F841

        return True

    @staticmethod
    def validate_postprocessing_spec(project_file):
        cfg = get_project_configuration(project_file)  # noqa F841
        param_option_dict, _ = BuildStockBatchBase.get_param_option_dict(project_file)
        partition_cols = cfg.get('postprocessing', {}).get("partition_columns", [])
        invalid_cols = [c for c in partition_cols if c not in param_option_dict.keys()]
        if invalid_cols:
            raise ValidationError(f"The following partition columns are not valid: {invalid_cols}")
        return True

    @staticmethod
    def validate_xor_nor_schema_keys(project_file):
        cfg = get_project_configuration(project_file)
        major, minor = cfg.get('version', __schema_version__).split('.')
        if int(major) >= 0:
            if int(minor) >= 0:
                # xor
                if ('weather_files_url' in cfg.keys()) is \
                   ('weather_files_path' in cfg.keys()):
                    raise ValidationError('Both/neither weather_files_url and weather_files_path found in yaml root')

        return True

    @staticmethod
    def get_param_option_dict(project_file):
        cfg = get_project_configuration(project_file)
        param_option_dict = defaultdict(set)
        buildstock_dir = BuildStockBatchBase.get_buildstock_dir(project_file, cfg)
        options_lookup_path = f'{buildstock_dir}/resources/options_lookup.tsv'

        # fill in the param_option_dict with {'param1':['valid_option1','valid_option2' ...]} from options_lookup.tsv
        try:
            with open(options_lookup_path, 'r') as f:
                options = csv.DictReader(f, delimiter='\t')
                invalid_options_lookup_str = ''  # Holds option/parameter names with invalid characters
                for row in options:
                    for col in ['Parameter Name', 'Option Name']:
                        invalid_chars = set(row[col]).intersection(set('|&()'))
                        invalid_chars = ''.join(invalid_chars)
                        if invalid_chars:
                            invalid_options_lookup_str += f"{col}: '{row[col]}', Invalid chars: '{invalid_chars}' \n"
                    param_name, opt_name = row['Parameter Name'], row['Option Name']
                    param_option_dict[row['Parameter Name']].add(row['Option Name'])
                    if opt_name == '*' and row['Measure Dir']:
                        invalid_options_lookup_str += f"{param_name}: '*' cannot pass arguments to measure.\n"
                    if "*" in param_option_dict[param_name] and len(param_option_dict[param_name]) > 1:
                        invalid_options_lookup_str += f"{param_name}: '*' cannot be mixed with other options\n"
        except FileNotFoundError as err:
            logger.error(f"Options lookup file not found at: '{options_lookup_path}'")
            raise err
        return param_option_dict, invalid_options_lookup_str

    @staticmethod
    def validate_options_lookup(project_file):
        """
        Validates that the parameter|options specified in the project yaml file is available in the options_lookup.tsv
        """
        cfg = get_project_configuration(project_file)
        param_option_dict, invalid_options_lookup_str = BuildStockBatchBase.get_param_option_dict(project_file)
        invalid_option_spec_counter = Counter()
        invalid_param_counter = Counter()
        invalid_option_counter_dict = defaultdict(Counter)

        def get_errors(source_str, option_str):
            """
            Gives multiline descriptive error message if the option_str is invalid. Returns '' otherwise
            :param source_str: the descriptive location where the option_str occurs in the yaml configuration.
            :param option_str: the param|option string representing the option choice. Can be joined by either || or &&
                               to form composite string. eg. param1|option1||param2|option2
            :return: returns empty string if the param|option is valid i.e. they are found in options_lookup.tsv
                     if not returns error message, close matches, and specifies where the error occurred (source_str)
            """
            if '||' in option_str and '&&' in option_str:
                invalid_option_spec_counter[(option_str, "has both || and && (not supported)")] += 1
                return ""

            if '||' in option_str or '&&' in option_str:
                splitter = '||' if '||' in option_str else '&&'
                errors = ''
                broken_options = option_str.split(splitter)
                if broken_options[-1] == '':
                    invalid_option_spec_counter[(option_str, "has trailing 'splitter'")] += 1
                    return ""
                for broken_option_str in broken_options:
                    new_source_str = source_str + f" in composite option '{option_str}'"
                    errors += get_errors(new_source_str, broken_option_str)
                return errors

            if not option_str or '|' == option_str:
                return f"* Option name empty. {source_str}\n"

            try:
                parameter_name, option_name = option_str.split('|')
            except ValueError:
                invalid_option_spec_counter[(option_str, "has has too many or too few '|' (exactly 1 required).")] += 1
                return ""

            if parameter_name not in param_option_dict:
                close_match = difflib.get_close_matches(parameter_name, param_option_dict.keys(), 1)
                close_match = close_match[0] if close_match else ""
                invalid_param_counter[(parameter_name, close_match)] += 1
                return ""

            if not option_name or option_name not in param_option_dict[parameter_name]:
                close_match = difflib.get_close_matches(option_name, list(param_option_dict[parameter_name]), 1)
                close_match = close_match[0] if close_match else ""
                invalid_option_counter_dict[parameter_name][(option_name, close_match)] += 1
                return ""

            return ''

        def get_all_option_str(source_str, inp):
            """
            Returns a list of (source_str, option_str) tuple by recursively traversing the logic inp structure.
            Check the get_errors function for more info about source_str and option_str
            :param source_str: the descriptive location where the inp logic is found
            :param inp: A nested apply_logic structure
            :return: List of tuples of (source_str, option_str) where source_str is the location in inp where the
                    option_str is found.
            """
            if not inp:
                return []
            if type(inp) == str:
                return [(source_str, inp)]
            elif type(inp) == list:
                return sum([get_all_option_str(source_str + f", in entry {count}", entry) for count, entry
                            in enumerate(inp)], [])
            elif type(inp) == dict:
                if len(inp) > 1:
                    raise ValidationError(f"{source_str} the logic is malformed. Dict can't have more than one entry")
                source_str += f", in {list(inp.keys())[0]}"
                return sum([get_all_option_str(source_str, i) for i in inp.values()], [])

        # store all of the option_str in the project file as a list of (source_str, option_str) tuple
        source_option_str_list = []

        if 'upgrades' in cfg:
            for upgrade_count, upgrade in enumerate(cfg['upgrades']):
                upgrade_name = upgrade.get('upgrade_name', '') + f' (Upgrade Number: {upgrade_count})'
                source_str_upgrade = f"In upgrade '{upgrade_name}'"
                for option_count, option in enumerate(upgrade['options']):
                    option_name = option.get('option', '') + f' (Option Number: {option_count})'
                    source_str_option = source_str_upgrade + f", in option '{option_name}'"
                    source_option_str_list.append((source_str_option, option.get('option')))
                    if 'apply_logic' in option:
                        source_str_logic = source_str_option + ", in apply_logic"
                        source_option_str_list += get_all_option_str(source_str_logic, option['apply_logic'])

                if 'package_apply_logic' in upgrade:
                    source_str_package = source_str_upgrade + ", in package_apply_logic"
                    source_option_str_list += get_all_option_str(source_str_package, upgrade['package_apply_logic'])

        #  TODO: refactor this into Sampler.validate_args
        if 'downselect' in cfg or "downselect" in cfg.get('sampler', {}).get('type'):
            source_str = "In downselect"
            logic = cfg['downselect']['logic'] if 'downselect' in cfg else cfg['sampler']['args']['logic']
            source_option_str_list += get_all_option_str(source_str, logic)

        # Gather all the errors in the option_str, if any
        error_message = ''
        for source_str, option_str in source_option_str_list:
            error_message += get_errors(source_str, option_str)

        if error_message:
            error_message = "Following option/parameter entries have problem:\n" + error_message + "\n"

        if invalid_option_spec_counter:
            error_message += "* Following option/parameter entries have problem:\n"
            for (invalid_entry, error), count in invalid_option_spec_counter.items():
                error_message += f"  '{invalid_entry}' {error} - used '{count}' times\n"

        if invalid_param_counter:
            error_message += "* Following parameters do not exist in options_lookup.tsv\n"
            for (param, close_match), count in invalid_param_counter.items():
                error_message += f"  '{param}' - used '{count}' times."
                if close_match:
                    error_message += f" Maybe you meant to use '{close_match}'.\n"
                else:
                    error_message += "\n"

        if invalid_option_counter_dict:
            "* Following options do not exist in options_lookup.tsv\n"
            for param, options_counter in invalid_option_counter_dict.items():
                for (option, close_match), count in options_counter.items():
                    error_message += f"For param '{param}', invalid option '{option}' - used {count} times."
                    if close_match:
                        error_message += f" Maybe you meant to use '{close_match}'.\n"
                    else:
                        error_message += "\n"

        if invalid_options_lookup_str:
            error_message = "Following option/parameter names(s) have invalid characters in the options_lookup.tsv\n" +\
                            invalid_options_lookup_str + "*"*80 + "\n" + error_message
        if not error_message:
            return True
        else:
            logger.error(error_message)
            raise ValidationError(error_message)

    @staticmethod
    def validate_logic(project_file):
        """
        Validates that the apply logic has basic consistency.
        Currently checks the following rules:
        1. A 'and' block or a 'not' block doesn't contain two identical options entry. For example, the following is an
        invalid block because no building can have both of those characteristics.
        not:
           - HVAC Heating Efficiency|ASHP, SEER 10, 6.2 HSPF
           - HVAC Heating Efficiency|ASHP, SEER 13, 7.7 HSPF
        """
        cfg = get_project_configuration(project_file)

        printer = pprint.PrettyPrinter()

        def get_option(element):
            return element.split('|')[0] if isinstance(element, str) else None

        def get_logic_problems(logic, parent=None):
            if isinstance(logic, list):
                all_options = [opt for el in logic if (opt := get_option(el))]
                problems = []
                if parent in ['not', 'and', None, '&&']:
                    for opt, count in Counter(all_options).items():
                        if count > 1:
                            parent_name = parent or 'and'
                            problem_text = f"Option '{opt}' occurs {count} times in a '{parent_name}' block. "\
                                f"It should occur at max one times. This is the block:\n{printer.pformat(logic)}"
                            if parent is None:
                                problem_text += "\nRemember a list without a parent is considered an 'and' block."
                            problems.append(problem_text)
                for el in logic:
                    problems += get_logic_problems(el)
                return problems
            elif isinstance(logic, dict):
                assert len(logic) == 1
                for key, val in logic.items():
                    if key not in ['or', 'and', 'not']:
                        raise ValidationError(f"Invalid key {key}. Only 'or', 'and' and 'not' is allowed.")
                    return get_logic_problems(val, parent=key)
            elif isinstance(logic, str):
                if '&&' not in logic:
                    return []
                entries = logic.split('&&')
                return get_logic_problems(entries, parent="&&")
            else:
                raise ValidationError(f"Invalid logic element {logic} with type {type(logic)}")

        all_problems = []
        if 'upgrades' in cfg:
            for upgrade_count, upgrade in enumerate(cfg['upgrades']):
                upgrade_name = upgrade.get('upgrade_name', '')
                source_str_upgrade = f"upgrade '{upgrade_name}' (Upgrade Number:{upgrade_count})"
                for option_count, option in enumerate(upgrade['options']):
                    option_name = option.get('option', '')
                    source_str_option = source_str_upgrade + f", option '{option_name}' (Option Number:{option_count})"
                    if 'apply_logic' in option:
                        if problems := get_logic_problems(option['apply_logic']):
                            all_problems.append((source_str_option, problems, option['apply_logic']))

                if 'package_apply_logic' in upgrade:
                    source_str_package = source_str_upgrade + ", in package_apply_logic"
                    if problems := get_logic_problems(upgrade['package_apply_logic']):
                        all_problems.append((source_str_package, problems, upgrade['package_apply_logic']))

        #  TODO: refactor this into Sampler.validate_args
        if 'downselect' in cfg or "downselect" in cfg.get('sampler', {}).get('type'):
            source_str = "in downselect logic"
            logic = cfg['downselect']['logic'] if 'downselect' in cfg else cfg['sampler']['args']['logic']
            if problems := get_logic_problems(logic):
                all_problems.append((source_str, problems, logic))

        if all_problems:
            error_str = ''
            for location, problems, logic in all_problems:
                error_str += f"There are following problems in {location} with this logic\n{printer.pformat(logic)}\n"
                problem_str = "\n".join(problems)
                error_str += f"The problems are:\n{problem_str}\n"
            raise ValidationError(error_str)
        else:
            return True

    @staticmethod
    def validate_measure_references(project_file):
        """
        Validates that the measures specified in the project yaml file are
        referenced in the options_lookup.tsv
        """
        cfg = get_project_configuration(project_file)
        measure_dirs = set()
        buildstock_dir = BuildStockBatchBase.get_buildstock_dir(project_file, cfg)
        options_lookup_path = f'{buildstock_dir}/resources/options_lookup.tsv'

        # fill in the param_option_dict with {'param1':['valid_option1','valid_option2' ...]} from options_lookup.tsv
        try:
            with open(options_lookup_path, 'r') as f:
                options = csv.DictReader(f, delimiter='\t')
                for row in options:
                    if row['Measure Dir']:
                        measure_dirs.add(row['Measure Dir'])
        except FileNotFoundError as err:
            logger.error(f"Options lookup file not found at: '{options_lookup_path}'")
            raise err

        def get_errors(source_str, measure_str):
            """
            Gives multiline descriptive error message if the measure_str is invalid. Returns '' otherwise
            :param source_str: the descriptive location where the measure_str occurs in the yaml configuration.
            :param measure_str: the string containing a reference to a measure directory
            :return: returns empty string if the measure_str is a valid measure
                     directory name as referenced in the options_lookup.tsv.
                     if not returns error message, close matches, and specifies
                     where the error occurred (source_str).
            """
            if measure_str not in measure_dirs:
                closest = difflib.get_close_matches(measure_str, list(measure_dirs))
                return f"Measure directory {measure_str} not found. Closest matches: {closest}" \
                    f" {source_str}\n"
            return ''

        source_measures_str_list = []

        if 'measures_to_ignore' in cfg['baseline']:
            source_str = "In baseline 'measures_to_ignore'"
            for measure_str in cfg['baseline']['measures_to_ignore']:
                source_measures_str_list.append((source_str, measure_str))

        error_message = ''
        for source_str, measure_str in source_measures_str_list:
            error_message += get_errors(source_str, measure_str)

        if not error_message:
            return True
        else:
            error_message = 'Measure name(s)/directory(ies) is(are) invalid. \n' + error_message
            logger.error(error_message)
            raise ValidationError(error_message)

    @staticmethod
    def validate_reference_scenario(project_file):
        """
        Checks if the reference_scenario mentioned in an upgrade points to a valid upgrade
        """
        cfg = get_project_configuration(project_file)

        # collect all upgrade_names
        upgrade_names = set()
        for upgrade_count, upgrade in enumerate(cfg.get('upgrades', [])):
            upgrade_names.add(upgrade.get('upgrade_name', ''))

        warning_string = ""
        # check if the reference_scenario matches with any upgrade_names
        for upgrade_count, upgrade in enumerate(cfg.get('upgrades', [])):
            if 'reference_scenario' in upgrade:
                if upgrade['reference_scenario'] not in upgrade_names:
                    warning_string += f"* In Upgrade '{upgrade.get('upgrade_name', '')}', reference_scenario: " \
                        f"'{upgrade['reference_scenario']}' does not match any existing upgrade names \n"
                elif upgrade['reference_scenario'] == upgrade.get('upgrade_name', ''):
                    warning_string += f"* In Upgrade '{upgrade.get('upgrade_name', '')}', reference_scenario: " \
                        f"'{upgrade['reference_scenario']}' points to the same upgrade \n"

        if warning_string:
            logger.warning(warning_string)

        return True  # Only print the warning, but always pass the validation

    @staticmethod
    def validate_resstock_or_comstock_version(project_file):
        """
        Checks the minimum required version of BuildStockBatch against the version being used
        """
        cfg = get_project_configuration(project_file)

        buildstock_rb = os.path.join(cfg['buildstock_directory'], 'resources/buildstock.rb')
        if os.path.exists(buildstock_rb):
            versions = {}
            with open(buildstock_rb, 'r') as f:
                for line in f:
                    line = line.strip()
                    for tool in ['ResStock_Version', 'ComStock_Version', 'BuildStockBatch_Version']:
                        if line.startswith(tool):
                            lhs, rhs = line.split('=')
                            version, _ = rhs.split('#')
                            versions[tool] = eval(version.strip())
            BuildStockBatch_Version = versions['BuildStockBatch_Version']
            if bsb_version < BuildStockBatch_Version:
                if 'ResStock_Version' in versions.keys():
                    stock_version = versions['ResStock_Version']
                elif 'ComStock_Version' in versions.keys():
                    stock_version = versions['ComStock_Version']
                else:
                    stock_version = 'Unknown'
                val_err = f"BuildStockBatch version {BuildStockBatch_Version} or above is required" \
                    f" for ResStock or ComStock version {stock_version}. Found {bsb_version}"
                raise ValidationError(val_err)

        return True

    @staticmethod
    def validate_number_of_options(project_file):
        """Checks that there aren't more options than are allowed in the ApplyUpgrade measure.

        :param project_file: path to project file
        :type project_file: str
        :raises ValidationError: if there are more options defined than there are in the measure.
        :return: whether validation passes or not
        :rtype: bool
        """
        cfg = get_project_configuration(project_file)
        measure_xml_filename = os.path.join(
            cfg["buildstock_directory"], "measures", "ApplyUpgrade", "measure.xml"
        )
        if os.path.exists(measure_xml_filename):
            measure_xml_tree = objectify.parse(measure_xml_filename)
            measure_xml = measure_xml_tree.getroot()
            n_options_in_measure = 0
            n_costs_per_option_in_measure = 0
            for argument in measure_xml.arguments.argument:
                m_option = re.match(r"^option_(\d+)$", str(argument.name))
                if m_option:
                    option_number = int(m_option.group(1))
                    n_options_in_measure = max(option_number, n_options_in_measure)
                m_costs = re.match(r"^option_(\d+)_cost_(\d+)_value", str(argument.name))
                if m_costs:
                    cost_number = int(m_costs.group(2))
                    n_costs_per_option_in_measure = max(cost_number, n_costs_per_option_in_measure)
            n_options_in_cfg = 0
            n_costs_in_cfg = 0
            for upgrade in cfg.get("upgrades", []):
                options = upgrade.get("options", [])
                n_options = len(options)
                n_costs = max(len(option.get("costs", [])) for option in options)
                n_options_in_cfg = max(n_options, n_options_in_cfg)
                n_costs_in_cfg = max(n_costs, n_costs_in_cfg)
            err_msgs = []
            if n_options_in_cfg > n_options_in_measure:
                err_msgs.append(
                    f"There are {n_options_in_cfg} options in an upgrade in your project file and only "
                    f"{n_options_in_measure} in the ApplyUpgrade measure."
                )
            if n_costs_in_cfg > n_costs_per_option_in_measure:
                err_msgs.append(
                    f"There are {n_costs_in_cfg} costs on an option in your project file and only "
                    f"{n_costs_per_option_in_measure} in the ApplyUpgrade measure."
                )
            if err_msgs:
                err_msgs.append(
                    "See https://github.com/NREL/buildstockbatch/wiki/Adding-Options-to-the-ApplyUpgrade-measure"
                )
                raise ValidationError("\n".join(err_msgs))

        return True

    @staticmethod
    def validate_openstudio_version(project_file):
        """
        Checks the required version of OpenStudio against the version being used
        """
        cfg = get_project_configuration(project_file)

        os_version = cfg.get('os_version', BuildStockBatchBase.DEFAULT_OS_VERSION)
        version_path = 'resources/hpxml-measures/HPXMLtoOpenStudio/resources/version.rb'
        version_rb = os.path.join(cfg['buildstock_directory'], version_path)
        if os.path.exists(version_rb):
            versions = {}
            with open(version_rb, 'r') as f:
                for line in f:
                    line = line.strip()
                    for tool in ['OS_HPXML_Version', 'OS_Version']:
                        if line.startswith(tool):
                            lhs, rhs = line.split('=')
                            version, _ = rhs.split('#')
                            versions[tool] = eval(version.strip())
            OS_HPXML_Version = versions['OS_HPXML_Version']
            OS_Version = versions['OS_Version']
            if not os_version.startswith(OS_Version):
                val_err = f"OS version {OS_Version} is required" \
                    f" for OS-HPXML version {OS_HPXML_Version}. Found {os_version}"
                raise ValidationError(val_err)

        return True

    def get_dask_client(self):
        return Client()

    def process_results(self, skip_combine=False, force_upload=False):
        self.get_dask_client()  # noqa: F841

        if self.cfg['workflow_generator']['type'] == 'residential_hpxml':
            if 'simulation_output_report' in self.cfg['workflow_generator']['args'].keys():
                if 'timeseries_frequency' in self.cfg['workflow_generator']['args']['simulation_output_report'].keys():
                    do_timeseries = \
                        (self.cfg['workflow_generator']['args']['simulation_output_report']['timeseries_frequency'] !=
                            'none')
        else:
            do_timeseries = 'timeseries_csv_export' in self.cfg['workflow_generator']['args'].keys()

        fs = LocalFileSystem()
        if not skip_combine:
            postprocessing.combine_results(fs, self.results_dir, self.cfg, do_timeseries=do_timeseries)

        aws_conf = self.cfg.get('postprocessing', {}).get('aws', {})
        if 's3' in aws_conf or force_upload:
            s3_bucket, s3_prefix = postprocessing.upload_results(
                aws_conf, self.output_dir, self.results_dir, self.sampler.csv_path
            )
            if 'athena' in aws_conf:
                postprocessing.create_athena_tables(aws_conf, os.path.basename(self.output_dir), s3_bucket, s3_prefix)

        keep_individual_timeseries = self.cfg.get('postprocessing', {}).get('keep_individual_timeseries', False)
        postprocessing.remove_intermediate_files(fs, self.results_dir, keep_individual_timeseries)<|MERGE_RESOLUTION|>--- conflicted
+++ resolved
@@ -343,13 +343,8 @@
                 continue  # skip validating options when wildcard is present
             for option in buildstock_df[column].unique():
                 if option not in param_option_dict[column]:
-<<<<<<< HEAD
                     logger.warning(f'Option {option} in column {column} of buildstock_csv is not available '
                                    f'in options_lookup.tsv')
-=======
-                    errors.append(f'Option {option} in column {column} of buildstock_csv is not available '
-                                  'in options_lookup.tsv')
->>>>>>> 661f66ab
         if errors:
             raise ValidationError('\n'.join(errors))
 
