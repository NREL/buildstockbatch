# -*- coding: utf-8 -*-

"""
buildstockbatch.base
~~~~~~~~~~~~~~~
This is the base class mixed into the deployment specific classes (i.e. eagle, localdocker)

:author: Noel Merket
:copyright: (c) 2018 by The Alliance for Sustainable Energy
:license: BSD-3
"""

from dask.distributed import Client
import difflib
import gzip
import logging
import math
import numpy as np
import os
import pandas as pd
import requests
import shutil
import tempfile
import yaml
import yamale
import zipfile
import csv
<<<<<<< HEAD
=======
import difflib
from collections import defaultdict
>>>>>>> 7875266c

from buildstockbatch.__version__ import __schema_version__
from .workflow_generator import ResidentialDefaultWorkflowGenerator, CommercialDefaultWorkflowGenerator
from .postprocessing import combine_results, upload_results, create_athena_tables, write_dataframe_as_parquet

logger = logging.getLogger(__name__)


class SimulationExists(Exception):
    pass


class BuildStockBatchBase(object):

    OS_VERSION = '2.8.1'
    OS_SHA = '88b69707f1'
    LOGO = '''
     _ __         _     __,              _ __
    ( /  )    o  //   /(    _/_       / ( /  )     _/_    /
     /--< , ,,  // __/  `.  /  __ _, /<  /--< __,  /  _, /
    /___/(_/_(_(/_(_/_(___)(__(_)(__/ |_/___/(_/(_(__(__/ /_
      Executing BuildStock projects with grace since 2018

'''

    def __init__(self, project_filename):
        self.project_filename = os.path.abspath(project_filename)
        with open(self.project_filename, 'r') as f:
            self.cfg = yaml.load(f, Loader=yaml.SafeLoader)
        if 'stock_type' not in self.cfg.keys():
            raise KeyError('Key `stock_type` not specified in project file `{}`'.format(project_filename))
        elif (self.stock_type != 'residential') & (self.stock_type != 'commercial'):
            raise KeyError('Key `{}` for value `stock_type` not recognized in `{}`'.format(self.cfg['stock_type'],
                                                                                           project_filename))
        self._weather_dir = None
        # Call property to create directory and copy weather files there
        _ = self.weather_dir  # noqa: F841

        if 'buildstock_csv' in self.cfg['baseline']:
            buildstock_csv = self.path_rel_to_projectfile(self.cfg['baseline']['buildstock_csv'])
            if not os.path.exists(buildstock_csv):
                raise FileNotFoundError('The buildstock.csv file does not exist at {}'.format(buildstock_csv))
            df = pd.read_csv(buildstock_csv)
            n_datapoints = self.cfg['baseline'].get('n_datapoints', df.shape[0])
            self.cfg['baseline']['n_datapoints'] = n_datapoints
            if n_datapoints != df.shape[0]:
                raise RuntimeError(
                    'A buildstock_csv was provided, so n_datapoints for sampling should not be provided or should be '
                    'equal to the number of rows in the buildstock.csv file. Remove or comment out '
                    'baseline->n_datapoints from your project file.'
                )
            if 'downselect' in self.cfg:
                raise RuntimeError(
                    'A buildstock_csv was provided, which isn\'t compatible with downselecting.'
                    'Remove or comment out the downselect key from your project file.'
                )

        self.sampler = None

    def path_rel_to_projectfile(self, x):
        if os.path.isabs(x):
            return os.path.abspath(x)
        else:
            return os.path.abspath(os.path.join(os.path.dirname(self.project_filename), x))

    def _get_weather_files(self):
        local_weather_dir = os.path.join(self.project_dir, 'weather')
        for filename in os.listdir(local_weather_dir):
            shutil.copy(os.path.join(local_weather_dir, filename), self.weather_dir)
        if 'weather_files_path' in self.cfg:
            logger.debug('Copying weather files')
            weather_file_path = self.path_rel_to_projectfile(self.cfg['weather_files_path'])
            with zipfile.ZipFile(weather_file_path, 'r') as zf:
                logger.debug('Extracting weather files to: {}'.format(self.weather_dir))
                zf.extractall(self.weather_dir)
        else:
            logger.debug('Downloading weather files')
            r = requests.get(self.cfg['weather_files_url'], stream=True)
            with tempfile.TemporaryFile() as f:
                for chunk in r.iter_content(chunk_size=1024):
                    if chunk:
                        f.write(chunk)
                f.seek(0)
                with zipfile.ZipFile(f, 'r') as zf:
                    logger.debug('Extracting weather files to: {}'.format(self.weather_dir))
                    zf.extractall(self.weather_dir)

    @property
    def stock_type(self):
        return self.cfg['stock_type']

    @property
    def weather_dir(self):
        if self._weather_dir is None:
            self._weather_dir = tempfile.TemporaryDirectory(dir=self.results_dir, prefix='weather')
            self._get_weather_files()
        return self._weather_dir.name

    @property
    def buildstock_dir(self):
        d = self.path_rel_to_projectfile(self.cfg['buildstock_directory'])
        # logger.debug('buildstock_dir = {}'.format(d))
        assert(os.path.isdir(d))
        return d

    @property
    def project_dir(self):
        d = os.path.abspath(
            os.path.join(self.buildstock_dir, self.cfg['project_directory'])
        )
        # logger.debug('project_dir = {}'.format(d))
        assert(os.path.isdir(d))
        return d

    @property
    def results_dir(self):
        raise NotImplementedError

    @property
    def output_dir(self):
        raise NotImplementedError

    @property
    def skip_baseline_sims(self):
        baseline_skip = self.cfg['baseline'].get('skip_sims', False)
        return baseline_skip

    def run_sampling(self, n_datapoints=None):
        if n_datapoints is None:
            n_datapoints = self.cfg['baseline']['n_datapoints']
        if 'buildstock_csv' in self.cfg['baseline']:
            buildstock_csv = self.path_rel_to_projectfile(self.cfg['baseline']['buildstock_csv'])
            destination_filename = self.sampler.csv_path
            if destination_filename != buildstock_csv:
                if os.path.exists(destination_filename):
                    os.remove(destination_filename)
                shutil.copy(
                    buildstock_csv,
                    destination_filename
                )
            return destination_filename
        else:
            return self.sampler.run_sampling(n_datapoints)

    def run_batch(self):
        raise NotImplementedError

    @classmethod
    def downselect_logic(cls, df, logic):
        if isinstance(logic, dict):
            assert (len(logic) == 1)
            key = list(logic.keys())[0]
            values = logic[key]
            if key == 'and':
                retval = cls.downselect_logic(df, values[0])
                for value in values[1:]:
                    retval &= cls.downselect_logic(df, value)
                return retval
            elif key == 'or':
                retval = cls.downselect_logic(df, values[0])
                for value in values[1:]:
                    retval |= cls.downselect_logic(df, value)
                return retval
            elif key == 'not':
                return ~cls.downselect_logic(df, values)
        elif isinstance(logic, list):
            retval = cls.downselect_logic(df, logic[0])
            for value in logic[1:]:
                retval &= cls.downselect_logic(df, value)
            return retval
        elif isinstance(logic, str):
            key, value = logic.split('|')
            return df[key] == value

    def downselect(self):
        downselect_resample = self.cfg['downselect'].get('resample', True)
        if downselect_resample:
            logger.debug('Performing initial sampling to figure out number of samples for downselect')
            n_samples_init = 350000
            buildstock_csv_filename = self.run_sampling(n_samples_init)
            df = pd.read_csv(buildstock_csv_filename, index_col=0)
            df_new = df[self.downselect_logic(df, self.cfg['downselect']['logic'])]
            downselected_n_samples_init = df_new.shape[0]
            n_samples = math.ceil(self.cfg['baseline']['n_datapoints'] * n_samples_init / downselected_n_samples_init)
            os.remove(buildstock_csv_filename)
        else:
            n_samples = self.cfg['baseline']['n_datapoints']
        buildstock_csv_filename = self.run_sampling(n_samples)
        with gzip.open(os.path.splitext(buildstock_csv_filename)[0] + '_orig.csv.gz', 'wb') as f_out:
            with open(buildstock_csv_filename, 'rb') as f_in:
                shutil.copyfileobj(f_in, f_out)
        df = pd.read_csv(buildstock_csv_filename, index_col=0)
        df_new = df[self.downselect_logic(df, self.cfg['downselect']['logic'])]
        if len(df_new.index) == 0:
            raise RuntimeError('There are no buildings left after the down select!')
        if downselect_resample:
            old_index_name = df_new.index.name
            df_new.index = np.arange(len(df_new)) + 1
            df_new.index.name = old_index_name
        df_new.to_csv(buildstock_csv_filename)
        return buildstock_csv_filename

    @staticmethod
    def create_osw(cfg, *args, **kwargs):
        if cfg['stock_type'] == 'residential':
            osw_generator = ResidentialDefaultWorkflowGenerator(cfg)
        else:
            assert(cfg['stock_type'] == 'commercial')
            osw_generator = CommercialDefaultWorkflowGenerator(cfg)
        return osw_generator.create_osw(*args, **kwargs)

    @staticmethod
    def make_sim_dir(building_id, upgrade_idx, base_dir, overwrite_existing=False):
        real_upgrade_idx = 0 if upgrade_idx is None else upgrade_idx + 1
        sim_id = 'bldg{:07d}up{:02d}'.format(building_id, real_upgrade_idx)

        # Check to see if the simulation is done already and skip it if so.
        sim_dir = os.path.join(base_dir, 'up{:02d}'.format(real_upgrade_idx), 'bldg{:07d}'.format(building_id))
        if os.path.exists(sim_dir):
            if os.path.exists(os.path.join(sim_dir, 'run', 'finished.job')):
                raise SimulationExists('{} exists and finished successfully'.format(sim_id))
            elif os.path.exists(os.path.join(sim_dir, 'run', 'failed.job')):
                raise SimulationExists('{} exists and failed'.format(sim_id))
            else:
                shutil.rmtree(sim_dir)

        # Create the simulation directory
        os.makedirs(sim_dir)

        return sim_id, sim_dir

    @staticmethod
    def cleanup_sim_dir(sim_dir):

        # Convert the timeseries data to parquet
        timeseries_filepath = os.path.join(sim_dir, 'run', 'enduse_timeseries.csv')
        if os.path.isfile(timeseries_filepath):
            tsdf = pd.read_csv(timeseries_filepath, parse_dates=['Time'])
            timeseries_filedir, timeseries_filename = os.path.split(timeseries_filepath)
            write_dataframe_as_parquet(tsdf, timeseries_filedir, os.path.splitext(timeseries_filename)[0] + '.parquet')

        # Remove files already in data_point.zip
        zipfilename = os.path.join(sim_dir, 'run', 'data_point.zip')
        if os.path.isfile(zipfilename):
            with zipfile.ZipFile(zipfilename, 'r') as zf:
                for filename in zf.namelist():
                    for filepath in (os.path.join(sim_dir, 'run', filename), os.path.join(sim_dir, filename)):
                        if os.path.exists(filepath):
                            os.remove(filepath)

        # Remove reports dir
        reports_dir = os.path.join(sim_dir, 'reports')
        if os.path.isdir(reports_dir):
            shutil.rmtree(reports_dir)

    @staticmethod
    def validate_project(project_file):
        assert(BuildStockBatchBase.validate_project_schema(project_file))
        assert(BuildStockBatchBase.validate_xor_schema_keys(project_file))
        assert(BuildStockBatchBase.validate_options_lookup(project_file))
        assert(BuildStockBatchBase.validate_measure_references(project_file))
        logger.info('Base Validation Successful')
        return True

    @staticmethod
    def get_project_configuration(project_file):
        try:
            with open(project_file) as f:
                cfg = yaml.load(f, Loader=yaml.SafeLoader)
        except FileNotFoundError as err:
            logger.error(f'Failed to load input yaml for validation')
            raise err
        return cfg

    @staticmethod
    def get_buildstock_dir(project_file, cfg):
        buildstock_dir = cfg["buildstock_directory"]
        if os.path.isabs(buildstock_dir):
            return os.path.abspath(buildstock_dir)
        else:
            return os.path.abspath(os.path.join(os.path.dirname(project_file), buildstock_dir))

    @staticmethod
    def validate_project_schema(project_file):
        cfg = BuildStockBatchBase.get_project_configuration(project_file)
        schema_version = cfg.get('schema_version', __schema_version__)
        version_schema = os.path.join(os.path.dirname(__file__), 'schemas', f'v{schema_version}.yaml')
        if not os.path.isfile(version_schema):
            logger.error(f'Could not find validation schema for YAML version {schema_version}')
            raise FileNotFoundError(version_schema)
        schema = yamale.make_schema(version_schema)
        data = yamale.make_data(project_file)
        return yamale.validate(schema, data)

    @staticmethod
    def validate_xor_schema_keys(project_file):
        cfg = BuildStockBatchBase.get_project_configuration(project_file)
        major, minor = cfg.get('version', __schema_version__).split('.')
        if int(major) >= 0:
            if int(minor) >= 0:
                if ('weather_files_url' in cfg.keys()) is \
                   ('weather_files_path' in cfg.keys()):
                    raise ValueError('Both/neither weather_files_url and weather_files_path found in yaml root')
                if ('n_datapoints' in cfg['baseline'].keys()) is \
                   ('buildstock_csv' in cfg['baseline'].keys()):
                    raise ValueError('Both/neither n_datapoints and buildstock_csv found in yaml baseline key')
        return True

    @staticmethod
    def validate_options_lookup(project_file):
        """
        Validates that the parameter|options specified in the project yaml file is avaliable in the options_lookup.tsv
        """
        cfg = BuildStockBatchBase.get_project_configuration(project_file)
<<<<<<< HEAD
        param_option_dict = {}
        buildstock_dir = BuildStockBatchBase.get_buildstock_dir(project_file, cfg)
=======
        param_option_dict = defaultdict(set)
        buildstock_dir = os.path.join(os.path.dirname(project_file), cfg["buildstock_directory"])
>>>>>>> 7875266c
        options_lookup_path = f'{buildstock_dir}/resources/options_lookup.tsv'

        # fill in the param_option_dict with {'param1':['valid_option1','valid_option2' ...]} from options_lookup.tsv
        try:
            with open(options_lookup_path, 'r') as f:
                options = csv.DictReader(f, delimiter='\t')
                invalid_options_lookup_str = ''  # Holds option/parameter names with invalid characters
                for row in options:
                    for col in ['Parameter Name', 'Option Name']:
                        invalid_chars = set(row[col]).intersection(set('|&()'))
                        invalid_chars = ''.join(invalid_chars)
                        if invalid_chars:
                            invalid_options_lookup_str += f"{col}: '{row[col]}', Invalid chars: '{invalid_chars}' \n"

                    param_option_dict[row['Parameter Name']].add(row['Option Name'])
        except FileNotFoundError as err:
            logger.error(f"Options lookup file not found at: '{options_lookup_path}'")
            raise err

        def get_errors(source_str, option_str):
            """
            Gives multiline descriptive error message if the option_str is invalid. Returns '' otherwise
            :param source_str: the descriptive location where the option_str occurs in the yaml configuration.
            :param option_str: the param|option string representing the option choice. Can be joined by either || or &&
                               to form composite string. eg. param1|option1||param2|option2
            :return: returns empty string if the param|option is valid i.e. they are found in options_lookup.tsv
                     if not returns error message, close matches, and specifies where the error occurred (source_str)
            """
            if '||' in option_str and '&&' in option_str:
                return f"* Option specification '{option_str}' has both || and &&, which is not supported. " \
                    f"{source_str}\n"

            if '||' in option_str or '&&' in option_str:
                splitter = '||' if '||' in option_str else '&&'
                errors = ''
                broken_options = option_str.split(splitter)
                if broken_options[-1] == '':
                    return f"* Option spec '{option_str}' has a trailing '{splitter}'. {source_str}\n"
                for broken_option_str in broken_options:
                    new_source_str = source_str + f" in composite option '{option_str}'"
                    errors += get_errors(new_source_str, broken_option_str)
                return errors

            if not option_str or '|' == option_str:
                return f"* Option name empty. {source_str}\n"

            try:
                parameter_name, option_name = option_str.split('|')
            except ValueError:
                return f"* Option specification '{option_str}' has too many or too few '|' (exactly 1 required)." \
                    f" {source_str}\n"

            if parameter_name not in param_option_dict:
                error_str = f"* Parameter name '{parameter_name}' does not exist in options_lookup. \n"
                close_match = difflib.get_close_matches(parameter_name, param_option_dict.keys(), 1)
                if close_match:
                    error_str += f"Maybe you meant to type '{close_match[0]}'. \n"
                error_str += f"{source_str}\n"
                return error_str

            if not option_name or option_name not in param_option_dict[parameter_name]:
                error_str = f"* Option name '{option_name}' does not exist in options_lookup " \
                    f"for parameter '{parameter_name}'. \n"
                close_match = difflib.get_close_matches(option_name, list(param_option_dict[parameter_name]), 1)
                if close_match:
                    error_str += f"Maybe you meant to type '{close_match[0]}'. \n"
                error_str += f"{source_str}\n"
                return error_str

            return ''

        def get_all_option_str(source_str, inp):
            """
            Returns a list of (source_str, option_str) tuple by recursively traversing the logic inp structure.
            Check the get_errors function for more info about source_str and option_str
            :param source_str: the descriptive location where the inp logic is found
            :param inp: A nested apply_logic structure
            :return: List of tuples of (source_str, option_str) where source_str is the location in inp where the
                    option_str is found.
            """
            if not inp:
                return []
            if type(inp) == str:
                return [(source_str, inp)]
            elif type(inp) == list:
                return sum([get_all_option_str(source_str + f", in entry {count}", entry) for count, entry
                            in enumerate(inp)], [])
            elif type(inp) == dict:
                if len(inp) > 1:
                    raise ValueError(f"{source_str} the logic is malformed.")
                source_str += f", in {list(inp.keys())[0]}"
                return sum([get_all_option_str(source_str, i) for i in inp.values()], [])

        # store all of the option_str in the project file as a list of (source_str, option_str) tuple
        source_option_str_list = []

        if 'upgrades' in cfg:
            for upgrade_count, upgrade in enumerate(cfg['upgrades']):
                upgrade_name = upgrade.get('upgrade_name', '') + f' (Upgrade Number: {upgrade_count})'
                source_str_upgrade = f"In upgrade '{upgrade_name}'"
                for option_count, option in enumerate(upgrade['options']):
                    option_name = option.get('option', '') + f' (Option Number: {option_count})'
                    source_str_option = source_str_upgrade + f", in option '{option_name}'"
                    source_option_str_list.append((source_str_option, option.get('option')))
                    if 'apply_logic' in option:
                        source_str_logic = source_str_option + ", in apply_logic"
                        source_option_str_list += get_all_option_str(source_str_logic, option['apply_logic'])

                if 'package_apply_logic' in upgrade:
                    source_str_package = source_str_upgrade + ", in package_apply_logic"
                    source_option_str_list += get_all_option_str(source_str_package, upgrade['package_apply_logic'])

        if 'downselect' in cfg:
            source_str = f"In downselect"
            source_option_str_list += get_all_option_str(source_str, cfg['downselect']['logic'])

        # Gather all the errors in the option_str, if any
        error_message = ''
        for source_str, option_str in source_option_str_list:
            error_message += get_errors(source_str, option_str)

        if error_message:
            error_message = "Following option/parameter name(s) in the yaml file is(are) invalid. \n" + error_message

        if invalid_options_lookup_str:
            error_message = "Following option/parameter names(s) have invalid characters in the options_lookup.tsv\n" +\
                            invalid_options_lookup_str + "*"*80 + "\n" + error_message

        if not error_message:
            return True
        else:
            logger.error(error_message)
            raise ValueError(error_message)

    @staticmethod
    def validate_measure_references(project_file):
        """
        Validates that the measures specified in the project yaml file are
        referenced in the options_lookup.tsv
        """
        cfg = BuildStockBatchBase.get_project_configuration(project_file)
        measure_dirs = set()
        buildstock_dir = BuildStockBatchBase.get_buildstock_dir(project_file, cfg)
        options_lookup_path = f'{buildstock_dir}/resources/options_lookup.tsv'

        # fill in the param_option_dict with {'param1':['valid_option1','valid_option2' ...]} from options_lookup.tsv
        try:
            with open(options_lookup_path, 'r') as f:
                options = csv.DictReader(f, delimiter='\t')
                for row in options:
                    if row['Measure Dir']:
                        measure_dirs.add(row['Measure Dir'])
        except FileNotFoundError as err:
            logger.error(f"Options lookup file not found at: '{options_lookup_path}'")
            raise err

        def get_errors(source_str, measure_str):
            """
            Gives multiline descriptive error message if the measure_str is invalid. Returns '' otherwise
            :param source_str: the descriptive location where the measure_str occurs in the yaml configuration.
            :param measure_str: the string containing a reference to a measure directory
            :return: returns empty string if the measure_str is a valid measure
                     directory name as referenced in the options_lookup.tsv.
                     if not returns error message, close matches, and specifies
                     where the error occurred (source_str).
            """
            if measure_str not in measure_dirs:
                closest = difflib.get_close_matches(measure_str, list(measure_dirs))
                return f"Measure directory {measure_str} not found. Closest matches: {closest}" \
                    f" {source_str}\n"
            return ''

        source_measures_str_list = []

        if 'measures_to_ignore' in cfg['baseline']:
            source_str = f"In baseline 'measures_to_ignore'"
            for measure_str in cfg['baseline']['measures_to_ignore']:
                source_measures_str_list.append((source_str, measure_str))

        error_message = ''
        for source_str, measure_str in source_measures_str_list:
            error_message += get_errors(source_str, measure_str)

        if not error_message:
            return True
        else:
            error_message = 'Measure name(s)/directory(ies) is(are) invalid. \n' + error_message
            logger.error(error_message)
            raise ValueError(error_message)

    def get_dask_client(self):
        return Client()

    def process_results(self, skip_combine=False, force_upload=False):
        self.get_dask_client()  # noqa: F841

        if self.cfg.get('timeseries_csv_export', {}):
            skip_timeseries = False
        else:
            skip_timeseries = True

        aggregate_ts = self.cfg.get('postprocessing', {}).get('aggregate_timeseries', False)

        reporting_measures = self.cfg.get('reporting_measures', [])

        if not skip_combine:
            combine_results(self.results_dir, skip_timeseries=skip_timeseries, aggregate_timeseries=aggregate_ts,
                            reporting_measures=reporting_measures)

        aws_conf = self.cfg.get('postprocessing', {}).get('aws', {})
        if 's3' in aws_conf or force_upload:
            s3_bucket, s3_prefix = upload_results(aws_conf, self.output_dir, self.results_dir)
            if 'athena' in aws_conf:
                create_athena_tables(aws_conf, self.output_dir, s3_bucket, s3_prefix)<|MERGE_RESOLUTION|>--- conflicted
+++ resolved
@@ -25,11 +25,7 @@
 import yamale
 import zipfile
 import csv
-<<<<<<< HEAD
-=======
-import difflib
 from collections import defaultdict
->>>>>>> 7875266c
 
 from buildstockbatch.__version__ import __schema_version__
 from .workflow_generator import ResidentialDefaultWorkflowGenerator, CommercialDefaultWorkflowGenerator
@@ -344,13 +340,8 @@
         Validates that the parameter|options specified in the project yaml file is avaliable in the options_lookup.tsv
         """
         cfg = BuildStockBatchBase.get_project_configuration(project_file)
-<<<<<<< HEAD
-        param_option_dict = {}
+        param_option_dict = defaultdict(set)
         buildstock_dir = BuildStockBatchBase.get_buildstock_dir(project_file, cfg)
-=======
-        param_option_dict = defaultdict(set)
-        buildstock_dir = os.path.join(os.path.dirname(project_file), cfg["buildstock_directory"])
->>>>>>> 7875266c
         options_lookup_path = f'{buildstock_dir}/resources/options_lookup.tsv'
 
         # fill in the param_option_dict with {'param1':['valid_option1','valid_option2' ...]} from options_lookup.tsv
