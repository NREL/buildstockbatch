--- conflicted
+++ resolved
@@ -34,19 +34,14 @@
 import io
 import yaml
 
+from buildstockbatch.aws.awsbase import AwsJobBase, boto_client_config
 from buildstockbatch.base import ValidationError
-<<<<<<< HEAD
 from buildstockbatch.cloud import docker_base
-from buildstockbatch.utils import log_error_details, get_project_configuration
-=======
-from buildstockbatch.aws.awsbase import AwsJobBase, boto_client_config
-from buildstockbatch.cloud.docker_base import DockerBatchBase
 from buildstockbatch.utils import (
     log_error_details,
     get_project_configuration,
     get_bool_env_var,
 )
->>>>>>> 62604449
 
 logger = logging.getLogger(__name__)
 
@@ -1009,12 +1004,6 @@
         return "nrel/buildstockbatch"
 
     @property
-<<<<<<< HEAD
-=======
-    def weather_dir(self):
-        return self._weather_dir
-
-    @property
     def results_dir(self):
         return f"{self.s3_bucket}/{self.s3_bucket_prefix}/results"
 
@@ -1023,7 +1012,6 @@
         return f"{self.s3_bucket}/{self.s3_bucket_prefix}"
 
     @property
->>>>>>> 62604449
     def container_repo(self):
         repo_name = self.docker_image
         repos = self.ecr.describe_repositories()
@@ -1283,40 +1271,7 @@
         weather_dir = sim_dir / "weather"
         os.makedirs(weather_dir, exist_ok=True)
 
-<<<<<<< HEAD
         epws_to_download = docker_base.determine_epws_needed_for_job(sim_dir, jobs_d)
-=======
-        # Make a lookup of which parameter points to the weather file from options_lookup.tsv
-        with open(sim_dir / "lib" / "resources" / "options_lookup.tsv", "r", encoding="utf-8") as f:
-            tsv_reader = csv.reader(f, delimiter="\t")
-            next(tsv_reader)  # skip headers
-            param_name = None
-            epws_by_option = {}
-            for row in tsv_reader:
-                row_has_epw = [x.endswith(".epw") for x in row[2:]]
-                if sum(row_has_epw):
-                    if row[0] != param_name and param_name is not None:
-                        raise RuntimeError(
-                            f"The epw files are specified in options_lookup.tsv under more than one parameter type: {param_name}, {row[0]}"
-                        )  # noqa: E501
-                    epw_filename = row[row_has_epw.index(True) + 2].split("=")[1].split("/")[-1]
-                    param_name = row[0]
-                    option_name = row[1]
-                    epws_by_option[option_name] = epw_filename
-
-        # Look through the buildstock.csv to find the appropriate location and epw
-        epws_to_download = set()
-        building_ids = [x[0] for x in jobs_d["batch"]]
-        with open(
-            sim_dir / "lib" / "housing_characteristics" / "buildstock.csv",
-            "r",
-            encoding="utf-8",
-        ) as f:
-            csv_reader = csv.DictReader(f)
-            for row in csv_reader:
-                if int(row["Building"]) in building_ids:
-                    epws_to_download.add(epws_by_option[row[param_name]])
->>>>>>> 62604449
 
         # Download the epws needed for these simulations
         for epw_filename in epws_to_download:
