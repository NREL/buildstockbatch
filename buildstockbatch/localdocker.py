# -*- coding: utf-8 -*-

"""
buildstockbatch.localdocker
~~~~~~~~~~~~~~~
This object contains the code required for execution of local docker batch simulations

:author: Noel Merket
:copyright: (c) 2018 by The Alliance for Sustainable Energy
:license: BSD-3
"""

import argparse
import docker
import functools
import itertools
from joblib import Parallel, delayed
import json
import logging
import os
import pandas as pd
import shutil
import sys
import tempfile

from buildstockbatch.base import BuildStockBatchBase, SimulationExists
from buildstockbatch.sampler import ResidentialDockerSampler, CommercialSobolDockerSampler, PrecomputedDockerSampler

logger = logging.getLogger(__name__)


class DockerBatchBase(BuildStockBatchBase):

    def __init__(self, project_filename):
        super().__init__(project_filename)
        self.docker_client = docker.DockerClient.from_env()
<<<<<<< HEAD
        # On Windows, check that the docker server is responding (that you have the Docker Daemon running)
        # this will hopefully prevent other people from trying to debug bogus issues.
        if os.name == 'nt':
            try:
                self.docker_client.ping()
            except:  # noqa: E722 (allow bare except in this case because error is weird non-class Windows API error)
                logger.error('The docker server did not respond, make sure Docker Desktop is started then retry.')
                raise RuntimeError('The docker server did not respond, make sure Docker Desktop is started then retry.')

        logger.debug(f"Pulling docker image {self.docker_image}")
        self.docker_client.images.pull(self.docker_image)
=======
>>>>>>> 01d37e2d

        if self.stock_type == 'residential':
            self.sampler = ResidentialDockerSampler(
                self.docker_image,
                self.cfg,
                self.buildstock_dir,
                self.project_dir
            )
        elif self.stock_type == 'commercial':
            sampling_algorithm = self.cfg['baseline'].get('sampling_algorithm', 'sobol')
            if sampling_algorithm == 'sobol':
                self.sampler = CommercialSobolDockerSampler(
                    self.project_dir,
                    self.cfg,
                    self.buildstock_dir,
                    self.project_dir
                )
            elif sampling_algorithm == 'precomputed':
                logger.info('calling precomputed sampler')
                self.sampler = PrecomputedDockerSampler(
                    self.output_dir,
                    self.cfg,
                    self.buildstock_dir,
                    self.project_dir
                )
            else:
                raise NotImplementedError('Sampling algorithem "{}" is not implemented.'.format(sampling_algorithm))
        else:
            raise KeyError('stock_type = "{}" is not valid'.format(self.stock_type))

        self._weather_dir = None

    @staticmethod
    def validate_project(project_file):
        super(DockerBatchBase, DockerBatchBase).validate_project(project_file)
        # LocalDocker specific code goes here

    @property
    def docker_image(self):
        return 'nrel/openstudio:{}'.format(self.os_version)


class LocalDockerBatch(DockerBatchBase):

    def __init__(self, project_filename):
        super().__init__(project_filename)
        logger.debug('Pulling docker image')
        self.docker_client.images.pull(self.docker_image())

    @staticmethod
    def validate_project(project_file):
        super(LocalDockerBatch, LocalDockerBatch).validate_project(project_file)
        # LocalDocker specific code goes here

    @property
    def weather_dir(self):
        if self._weather_dir is None:
            self._weather_dir = tempfile.TemporaryDirectory(dir=self.results_dir, prefix='weather')
            self._get_weather_files()
        return self._weather_dir.name

    @classmethod
    def run_building(cls, project_dir, buildstock_dir, weather_dir, docker_image, results_dir, measures_only,
                     cfg, i, upgrade_idx=None):
        try:
            sim_id, sim_dir = cls.make_sim_dir(i, upgrade_idx, os.path.join(results_dir, 'simulation_output'))
        except SimulationExists:
            return

        bind_mounts = [
            (sim_dir, '', 'rw'),
            (os.path.join(buildstock_dir, 'measures'), 'measures', 'ro'),
            (os.path.join(buildstock_dir, 'resources'), 'lib/resources', 'ro'),
            (os.path.join(project_dir, 'housing_characteristics'), 'lib/housing_characteristics', 'ro'),
            (os.path.join(project_dir, 'seeds'), 'seeds', 'ro'),
            (weather_dir, 'weather', 'ro')
        ]
        docker_volume_mounts = dict([(key, {'bind': f'/var/simdata/openstudio/{bind}', 'mode': mode}) for key, bind, mode in bind_mounts])  # noqa E501
        for bind in bind_mounts:
            dir_to_make = os.path.join(sim_dir, *bind[1].split('/'))
            if not os.path.exists(dir_to_make):
                os.makedirs(dir_to_make)

        osw = cls.create_osw(cfg, sim_id, building_id=i, upgrade_idx=upgrade_idx)

        with open(os.path.join(sim_dir, 'in.osw'), 'w') as f:
            json.dump(osw, f, indent=4)

        docker_client = docker.client.from_env()
        args = [
            'openstudio',
            'run',
            '-w', 'in.osw',
        ]
        if measures_only:
            args.insert(2, '--measures_only')
        extra_kws = {}
        if sys.platform.startswith('linux'):
            extra_kws['user'] = f'{os.getuid()}:{os.getgid()}'
        container_output = docker_client.containers.run(
            docker_image,
            args,
            remove=True,
            volumes=docker_volume_mounts,
            name=sim_id,
            **extra_kws
        )
        with open(os.path.join(sim_dir, 'docker_output.log'), 'wb') as f_out:
            f_out.write(container_output)

        # Clean up directories created with the docker mounts
        for dirname in ('lib', 'measures', 'seeds', 'weather'):
            shutil.rmtree(os.path.join(sim_dir, dirname), ignore_errors=True)

        cls.cleanup_sim_dir(sim_dir)

    def run_batch(self, n_jobs=-1, measures_only=False, sampling_only=False):
        if 'downselect' in self.cfg:
            buildstock_csv_filename = self.downselect()
        else:
            buildstock_csv_filename = self.run_sampling()

        if sampling_only:
            return

        df = pd.read_csv(buildstock_csv_filename, index_col=0)
        building_ids = df.index.tolist()
        run_building_d = functools.partial(
            delayed(self.run_building),
            self.project_dir,
            self.buildstock_dir,
            self.weather_dir,
            self.docker_image,
            self.results_dir,
            measures_only,
            self.cfg
        )
        upgrade_sims = []
        for i in range(len(self.cfg.get('upgrades', []))):
            upgrade_sims.append(map(functools.partial(run_building_d, upgrade_idx=i), building_ids))
        if not self.skip_baseline_sims:
            baseline_sims = map(run_building_d, building_ids)
            all_sims = itertools.chain(baseline_sims, *upgrade_sims)
        else:
            all_sims = itertools.chain(*upgrade_sims)
        Parallel(n_jobs=n_jobs, verbose=10)(all_sims)

    @property
    def output_dir(self):
        return self.results_dir

    @property
    def results_dir(self):
        results_dir = self.cfg.get(
            'output_directory',
            os.path.join(self.project_dir, 'localResults')
        )
        results_dir = self.path_rel_to_projectfile(results_dir)
        if not os.path.isdir(results_dir):
            os.makedirs(results_dir)
        return results_dir


def main():
    logging.config.dictConfig({
        'version': 1,
        'disable_existing_loggers': True,
        'formatters': {
            'defaultfmt': {
                'format': '%(levelname)s:%(asctime)s:%(name)s:%(message)s',
                'datefmt': '%Y-%m-%d %H:%M:%S'
            }
        },
        'handlers': {
            'console': {
                'class': 'logging.StreamHandler',
                'formatter': 'defaultfmt',
                'level': 'DEBUG',
                'stream': 'ext://sys.stdout',
            }
        },
        'loggers': {
            '__main__': {
                'level': 'DEBUG',
                'propagate': True,
                'handlers': ['console']
            },
            'buildstockbatch': {
                'level': 'DEBUG',
                'propagate': True,
                'handlers': ['console']
            }
        },
    })
    parser = argparse.ArgumentParser()
    print(BuildStockBatchBase.LOGO)
    parser.add_argument('project_filename')
    parser.add_argument(
        '-j',
        type=int,
        help='Number of parallel simulations, -1 is all cores, -2 is all cores except one',
        default=-1
    )
    parser.add_argument(
        '-m', '--measures_only',
        action='store_true',
        help='Only apply the measures, but don\'t run simulations. Useful for debugging.'
    )
    group = parser.add_mutually_exclusive_group()
    group.add_argument('--postprocessonly',
                       help='Only do postprocessing, useful for when the simulations are already done',
                       action='store_true')
    group.add_argument('--uploadonly',
                       help='Only upload to S3, useful when postprocessing is already done. Ignores the '
                       'upload flag in yaml', action='store_true')
    group.add_argument('--validateonly', help='Only validate the project YAML file and references. Nothing is executed',
                       action='store_true')
    group.add_argument('--samplingonly', help='Run the sampling only.',
                       action='store_true')
    args = parser.parse_args()
    if not os.path.isfile(args.project_filename):
        raise FileNotFoundError(f'The project file {args.project_filename} doesn\'t exist')

    # Validate the project, and in case of the --validateonly flag return True if validation passes
    LocalDockerBatch.validate_project(args.project_filename)
    if args.validateonly:
        return True
    batch = LocalDockerBatch(args.project_filename)
    if not (args.postprocessonly or args.uploadonly or args.validateonly):
        batch.run_batch(n_jobs=args.j, measures_only=args.measures_only, sampling_only=args.samplingonly)
    if args.measures_only or args.samplingonly:
        return
    if args.uploadonly:
        batch.process_results(skip_combine=True, force_upload=True)
    else:
        batch.process_results()


if __name__ == '__main__':
    main()<|MERGE_RESOLUTION|>--- conflicted
+++ resolved
@@ -34,7 +34,7 @@
     def __init__(self, project_filename):
         super().__init__(project_filename)
         self.docker_client = docker.DockerClient.from_env()
-<<<<<<< HEAD
+
         # On Windows, check that the docker server is responding (that you have the Docker Daemon running)
         # this will hopefully prevent other people from trying to debug bogus issues.
         if os.name == 'nt':
@@ -46,8 +46,6 @@
 
         logger.debug(f"Pulling docker image {self.docker_image}")
         self.docker_client.images.pull(self.docker_image)
-=======
->>>>>>> 01d37e2d
 
         if self.stock_type == 'residential':
             self.sampler = ResidentialDockerSampler(
