# -*- coding: utf-8 -*-

"""
buildstockbatch.localdocker
~~~~~~~~~~~~~~~
This object contains the code required for execution of local docker batch simulations

:author: Noel Merket
:copyright: (c) 2018 by The Alliance for Sustainable Energy
:license: BSD-3
"""

import argparse
from dask.distributed import Client, LocalCluster
import docker
import functools
from fsspec.implementations.local import LocalFileSystem
import gzip
import itertools
from joblib import Parallel, delayed
import json
import logging
import os
import pandas as pd
# import re
import shutil
import sys
# import tarfile
import tempfile

from buildstockbatch.base import BuildStockBatchBase, SimulationExists
from buildstockbatch import postprocessing
from .utils import log_error_details, ContainerRuntime
from docker.errors import ImageNotFound

logger = logging.getLogger(__name__)


class DockerBatchBase(BuildStockBatchBase):

    CONTAINER_RUNTIME = ContainerRuntime.DOCKER

    def __init__(self, project_filename):
        super().__init__(project_filename)

        self.docker_client = docker.DockerClient.from_env()
        try:
            self.docker_client.ping()
        except:  # noqa: E722 (allow bare except in this case because error can be a weird non-class Windows API error)
            logger.error('The docker server did not respond, make sure Docker Desktop is started then retry.')
            raise RuntimeError('The docker server did not respond, make sure Docker Desktop is started then retry.')

        self._weather_dir = None

    @staticmethod
    def validate_project(project_file):
        super(DockerBatchBase, DockerBatchBase).validate_project(project_file)
        # LocalDocker specific code goes here

    @property
    def docker_image(self):
        # FIXME temporary docker image for testing
        return 'nrel/hescore-hpxml-openstudio'
        # return 'nrel/openstudio:{}'.format(self.os_version)


class LocalDockerBatch(DockerBatchBase):

    def __init__(self, project_filename):
        super().__init__(project_filename)
        logger.debug(f'Pulling docker image: {self.docker_image}')

        try:
            self.docker_client.images.get(self.docker_image)
        except ImageNotFound:
            self.docker_client.images.pull(self.docker_image)

        # Create simulation_output dir
        sim_out_ts_dir = os.path.join(self.results_dir, 'simulation_output', 'timeseries')
        os.makedirs(sim_out_ts_dir, exist_ok=True)
        for i in range(0, len(self.cfg.get('upgrades', [])) + 1):
            os.makedirs(os.path.join(sim_out_ts_dir, f'up{i:02d}'), exist_ok=True)

    @staticmethod
    def validate_project(project_file):
        super(LocalDockerBatch, LocalDockerBatch).validate_project(project_file)
        # LocalDocker specific code goes here

    @property
    def weather_dir(self):
        if self._weather_dir is None:
            self._weather_dir = tempfile.TemporaryDirectory(dir=self.results_dir, prefix='weather')
            self._get_weather_files()
        return self._weather_dir.name

    @classmethod
    def run_building(cls, project_dir, buildstock_dir, weather_dir, os_hescore_dir, docker_image, results_dir,
                     measures_only, n_datapoints, cfg, i, upgrade_idx=None):

        upgrade_id = 0 if upgrade_idx is None else upgrade_idx + 1

        try:
            sim_id, sim_dir = cls.make_sim_dir(i, upgrade_idx, os.path.join(results_dir, 'simulation_output'))
        except SimulationExists:
            return
        bind_mounts = [
            (sim_dir, '', 'rw'),
            (os.path.join(buildstock_dir, 'measures'), 'measures', 'ro'),
            (os.path.join(buildstock_dir, 'resources'), 'lib/resources', 'ro'),
            (os.path.join(project_dir, 'housing_characteristics'), 'lib/housing_characteristics', 'ro'),
            (weather_dir, 'weather', 'ro')
        ]

        # ResStock-hpxml measure directory
        if os.path.exists(os.path.join(buildstock_dir, 'resources', 'hpxml-measures')):
            bind_mounts += [(os.path.join(buildstock_dir, 'resources', 'hpxml-measures'),
                             'resources/hpxml-measures', 'ro')]

        # OS-HEScore measure directories
        if os_hescore_dir and os.path.exists(os_hescore_dir):
            bind_mounts += [(os.path.join(os_hescore_dir, 'rulesets'), 'OpenStudio-HEScore/rulesets', 'ro'),
                            (os.path.join(os_hescore_dir, 'hpxml-measures'), 'OpenStudio-HEScore/hpxml-measures', 'ro'),
<<<<<<< HEAD
                            (os.path.join(os_hescore_dir, 'hescore-hpxml'), 'OpenStudio-HEScore/hescore-hpxml', 'ro'),
=======
>>>>>>> bccc0c10
                            (os.path.join(os_hescore_dir, 'weather'), 'OpenStudio-HEScore/weather', 'ro')]

        docker_volume_mounts = dict([(key, {'bind': f'/var/simdata/openstudio/{bind}', 'mode': mode}) for key, bind, mode in bind_mounts])  # noqa E501
        for bind in bind_mounts:
            dir_to_make = os.path.join(sim_dir, *bind[1].split('/'))
            if not os.path.exists(dir_to_make):
                os.makedirs(dir_to_make)

        osw = cls.create_osw(cfg, n_datapoints, sim_id, building_id=i, upgrade_idx=upgrade_idx)

        with open(os.path.join(sim_dir, 'in.osw'), 'w') as f:
            json.dump(osw, f, indent=4)

        docker_client = docker.client.from_env()
        args = [
            'openstudio',
            'run',
            '-w', 'in.osw',
        ]
        if measures_only:
            args.insert(2, '--measures_only')
        extra_kws = {}
        if sys.platform.startswith('linux'):
            extra_kws['user'] = f'{os.getuid()}:{os.getgid()}'
        container_output = docker_client.containers.run(
            docker_image,
            args,
            remove=True,
            volumes=docker_volume_mounts,
            name=sim_id,
            **extra_kws
        )
        with open(os.path.join(sim_dir, 'docker_output.log'), 'wb') as f_out:
            f_out.write(container_output)

        # Clean up directories created with the docker mounts
        for dirname in ('lib', 'measures', 'weather'):
            shutil.rmtree(os.path.join(sim_dir, dirname), ignore_errors=True)

        fs = LocalFileSystem()
        cls.cleanup_sim_dir(
            sim_dir,
            fs,
            f"{results_dir}/simulation_output/timeseries",
            upgrade_id,
            i
        )

        # Read data_point_out.json
        reporting_measures = cls.get_reporting_measures(cfg)
        dpout = postprocessing.read_simulation_outputs(fs, reporting_measures, sim_dir, upgrade_id, i)
        return dpout

    def run_batch(self, n_jobs=None, measures_only=False, sampling_only=False):
        buildstock_csv_filename = self.sampler.run_sampling()

        if sampling_only:
            return

        df = pd.read_csv(buildstock_csv_filename, index_col=0)
        building_ids = df.index.tolist()
        n_datapoints = len(building_ids)
        run_building_d = functools.partial(
            delayed(self.run_building),
            self.project_dir,
            self.buildstock_dir,
            self.weather_dir,
            self.os_hescore_dir,
            self.docker_image,
            self.results_dir,
            measures_only,
            n_datapoints,
            self.cfg
        )
        upgrade_sims = []
        for i in range(len(self.cfg.get('upgrades', []))):
            upgrade_sims.append(map(functools.partial(run_building_d, upgrade_idx=i), building_ids))
        if not self.skip_baseline_sims:
            baseline_sims = map(run_building_d, building_ids)
            all_sims = itertools.chain(baseline_sims, *upgrade_sims)
        else:
            all_sims = itertools.chain(*upgrade_sims)
        if n_jobs is None:
            client = docker.client.from_env()
            n_jobs = client.info()['NCPU']
        dpouts = Parallel(n_jobs=n_jobs, verbose=10)(all_sims)

        sim_out_dir = os.path.join(self.results_dir, 'simulation_output')

        results_job_json_filename = os.path.join(sim_out_dir, 'results_job0.json.gz')
        with gzip.open(results_job_json_filename, 'wt', encoding='utf-8') as f:
            json.dump(dpouts, f)
        del dpouts

        # FIXME temporarily comment out for testing
        # sim_out_tarfile_name = os.path.join(sim_out_dir, 'simulations_job0.tar.gz')
        # logger.debug(f'Compressing simulation outputs to {sim_out_tarfile_name}')
        # with tarfile.open(sim_out_tarfile_name, 'w:gz') as tarf:
        #     for dirname in os.listdir(sim_out_dir):
        #         if re.match(r'up\d+', dirname) and os.path.isdir(os.path.join(sim_out_dir, dirname)):
        #             tarf.add(os.path.join(sim_out_dir, dirname), arcname=dirname)
        #             shutil.rmtree(os.path.join(sim_out_dir, dirname))

    @property
    def output_dir(self):
        return self.results_dir

    @property
    def results_dir(self):
        results_dir = self.cfg.get(
            'output_directory',
            os.path.join(self.project_dir, 'localResults')
        )
        results_dir = self.path_rel_to_projectfile(results_dir)
        if not os.path.isdir(results_dir):
            os.makedirs(results_dir)
        return results_dir

    def get_dask_client(self):
        cluster = LocalCluster(local_directory=os.path.join(self.results_dir, 'dask-tmp'))
        return Client(cluster)


@log_error_details()
def main():
    logging.config.dictConfig({
        'version': 1,
        'disable_existing_loggers': True,
        'formatters': {
            'defaultfmt': {
                'format': '%(levelname)s:%(asctime)s:%(name)s:%(message)s',
                'datefmt': '%Y-%m-%d %H:%M:%S'
            }
        },
        'handlers': {
            'console': {
                'class': 'logging.StreamHandler',
                'formatter': 'defaultfmt',
                'level': 'DEBUG',
                'stream': 'ext://sys.stdout',
            }
        },
        'loggers': {
            '__main__': {
                'level': 'DEBUG',
                'propagate': True,
                'handlers': ['console']
            },
            'buildstockbatch': {
                'level': 'DEBUG',
                'propagate': True,
                'handlers': ['console']
            }
        },
    })
    parser = argparse.ArgumentParser()
    print(BuildStockBatchBase.LOGO)
    parser.add_argument('project_filename')
    parser.add_argument(
        '-j',
        type=int,
        help='Number of parallel simulations. Default: all cores available to docker.',
        default=None
    )
    parser.add_argument(
        '-m', '--measures_only',
        action='store_true',
        help='Only apply the measures, but don\'t run simulations. Useful for debugging.'
    )
    group = parser.add_mutually_exclusive_group()
    group.add_argument('--postprocessonly',
                       help='Only do postprocessing, useful for when the simulations are already done',
                       action='store_true')
    group.add_argument('--uploadonly',
                       help='Only upload to S3, useful when postprocessing is already done. Ignores the '
                       'upload flag in yaml', action='store_true')
    group.add_argument('--validateonly', help='Only validate the project YAML file and references. Nothing is executed',
                       action='store_true')
    group.add_argument('--samplingonly', help='Run the sampling only.',
                       action='store_true')
    args = parser.parse_args()
    if not os.path.isfile(args.project_filename):
        raise FileNotFoundError(f'The project file {args.project_filename} doesn\'t exist')

    # Validate the project, and in case of the --validateonly flag return True if validation passes
    LocalDockerBatch.validate_project(args.project_filename)
    if args.validateonly:
        return True
    batch = LocalDockerBatch(args.project_filename)
    if not (args.postprocessonly or args.uploadonly or args.validateonly):
        batch.run_batch(n_jobs=args.j, measures_only=args.measures_only, sampling_only=args.samplingonly)
    if args.measures_only or args.samplingonly:
        return
    if args.uploadonly:
        batch.process_results(skip_combine=True, force_upload=True)
    else:
        batch.process_results()


if __name__ == '__main__':
    main()<|MERGE_RESOLUTION|>--- conflicted
+++ resolved
@@ -120,10 +120,7 @@
         if os_hescore_dir and os.path.exists(os_hescore_dir):
             bind_mounts += [(os.path.join(os_hescore_dir, 'rulesets'), 'OpenStudio-HEScore/rulesets', 'ro'),
                             (os.path.join(os_hescore_dir, 'hpxml-measures'), 'OpenStudio-HEScore/hpxml-measures', 'ro'),
-<<<<<<< HEAD
                             (os.path.join(os_hescore_dir, 'hescore-hpxml'), 'OpenStudio-HEScore/hescore-hpxml', 'ro'),
-=======
->>>>>>> bccc0c10
                             (os.path.join(os_hescore_dir, 'weather'), 'OpenStudio-HEScore/weather', 'ro')]
 
         docker_volume_mounts = dict([(key, {'bind': f'/var/simdata/openstudio/{bind}', 'mode': mode}) for key, bind, mode in bind_mounts])  # noqa E501
