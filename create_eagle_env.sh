#!/bin/bash

DEV=0
while getopts de: option
do
case "${option}"
in
d) DEV=1;;
e) CONDA_ENVS_DIR=${OPTARG};;
esac
done

if [ -z "$CONDA_ENVS_DIR" ]
then
    CONDA_ENVS_DIR=/shared-projects/buildstock/envs
fi

MY_CONDA_ENV_NAME=${@:$OPTIND:1}
if [ -z "$MY_CONDA_ENV_NAME" ]
then
    echo "Environment name not provided"
    exit 1
fi

MY_CONDA_PREFIX="$CONDA_ENVS_DIR/$MY_CONDA_ENV_NAME"
echo "Creating $MY_CONDA_PREFIX"
module load conda
conda remove -y --prefix "$MY_CONDA_PREFIX" --all
<<<<<<< HEAD
conda create -y --prefix "$MY_CONDA_PREFIX" -c conda-forge "pyarrow>=3.0.0" python=3.7.8 "numpy>=1.20.0" "pandas>=1.0.0,!=1.0.4" dask distributed ruby "click<8.0.0"  # Remove click after this is fixed https://github.com/dask/distributed/issues/4817
conda deactivate 
=======
conda create -y --prefix "$MY_CONDA_PREFIX" -c conda-forge "pyarrow>=3.0.0" python=3.7.8 "numpy>=1.20.0" "pandas>=1.0.0,!=1.0.4" "dask>=2021.5" "distributed>=2021.5" ruby
source deactivate 
>>>>>>> 7f7e628d
source activate "$MY_CONDA_PREFIX"
which pip
if [ $DEV -eq 1 ]
then
    pip install --ignore-installed -e .
else
    pip install --ignore-installed .
fi<|MERGE_RESOLUTION|>--- conflicted
+++ resolved
@@ -26,13 +26,8 @@
 echo "Creating $MY_CONDA_PREFIX"
 module load conda
 conda remove -y --prefix "$MY_CONDA_PREFIX" --all
-<<<<<<< HEAD
-conda create -y --prefix "$MY_CONDA_PREFIX" -c conda-forge "pyarrow>=3.0.0" python=3.7.8 "numpy>=1.20.0" "pandas>=1.0.0,!=1.0.4" dask distributed ruby "click<8.0.0"  # Remove click after this is fixed https://github.com/dask/distributed/issues/4817
+conda create -y --prefix "$MY_CONDA_PREFIX" -c conda-forge "pyarrow>=3.0.0" python=3.7.8 "numpy>=1.20.0" "pandas>=1.0.0,!=1.0.4" "dask>=2021.5" "distributed>=2021.5" ruby
 conda deactivate 
-=======
-conda create -y --prefix "$MY_CONDA_PREFIX" -c conda-forge "pyarrow>=3.0.0" python=3.7.8 "numpy>=1.20.0" "pandas>=1.0.0,!=1.0.4" "dask>=2021.5" "distributed>=2021.5" ruby
-source deactivate 
->>>>>>> 7f7e628d
 source activate "$MY_CONDA_PREFIX"
 which pip
 if [ $DEV -eq 1 ]
