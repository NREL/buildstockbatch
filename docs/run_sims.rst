--- conflicted
+++ resolved
@@ -154,7 +154,6 @@
 quickly assign a new ID with each run without updating the config file.
 
 
-<<<<<<< HEAD
 Retry failed tasks
 ..................
 
@@ -168,10 +167,7 @@
 If it has changed, the behavior is undefined.
 
 
-List existing jobs
-=======
 Show existing jobs
->>>>>>> 8b691c8a
 ..................
 
 Run ``buildstock_gcp your_project_file.yml [job_identifier] --show_jobs`` to see the existing
