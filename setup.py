--- conflicted
+++ resolved
@@ -62,12 +62,9 @@
         'pyarrow>=0.10.0',
         'dask[complete]',
         'docker',
-<<<<<<< HEAD
         'awscli',
-        'boto3>=1.9.66'
-=======
+        'boto3>=1.9.66',
         'tables'
->>>>>>> bcc9fffc
     ],
     extras_require={
         'dev': [
